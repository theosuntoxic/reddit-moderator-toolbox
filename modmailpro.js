--- conflicted
+++ resolved
@@ -862,23 +862,8 @@
 
 // Add script to page
 (function () {
-<<<<<<< HEAD
-    
-    // Check if we are running as an extension
-    if (typeof self.on !== "undefined"
-        || (typeof chrome !== "undefined" && chrome.extension)
-        || (typeof safari !== "undefined" && safari.extension)) {
-        init();
-        return;
-    }
-    
-    // Check if TBUtils has been added.
-    if (!window.TBUadded) {
-        window.TBUadded = true;
-=======
     // Add mmp.
     addScriptToPage(modmailpro, 'modmailpro');
->>>>>>> 1b16ff6d
         
     // Add realtime mod mail.
     addScriptToPage(realtimemail, 'realtimemail');
