--- conflicted
+++ resolved
@@ -983,7 +983,7 @@
     display: inline-block;
     width: 300px;
 }
-.user-history div.tb-popup-content {
+.user-history div.mod-popup-content {
     width: 650px;  };
 }
 
@@ -1214,9 +1214,7 @@
     cursor: pointer;
 }
 
-#mod-matrix thead th, #mod-matrix tfoot td,
-#mod-matrix tbody td.action-total,
-#mod-matrix tbody td.action-percentage {
+#mod-matrix thead th, #mod-matrix tfoot td, #mod-matrix tbody td.action-total, #mod-matrix tbody td.action-percentage {
     font-weight: bold;
 }
 
@@ -1281,8 +1279,7 @@
     color: #f00;
 }
 
-#mod-matrix tr.filtered, #mod-matrix td.filtered, #mod-matrix th.filtered,
-#mod-matrix tr.hide-zero, #mod-matrix td.hide-zero, #mod-matrix th.hide-zero {
+#mod-matrix tr.filtered, #mod-matrix td.filtered, #mod-matrix th.filtered, #mod-matrix tr.hide-zero, #mod-matrix td.hide-zero, #mod-matrix th.hide-zero {
     display: none;
 }
 
@@ -1344,8 +1341,7 @@
     -webkit-transform: rotate(-90.0deg);
     transform: rotate(-90.0deg);
 }
-/* tb-frame-module specific css. NOTE: if we need more windows like this in the future please 
- * yell at creesch to make a template for this specific use case */
+/* tb-frame-module specific css. NOTE: if we need more windows like this in the future please yell at creesch to make a template for this specific use case */
 
 /* Font size fixes, probably more will be needed */
 .mod-toolbox .tb-frame-module .md {
@@ -1420,7 +1416,7 @@
 
 
 .ace_editor {
-   resize:both;
+   resize:both;    
       -moz-transition:width 0.0000000000000000001s, height 0.0000000000000000001s;
    -webkit-transition:width 0.0000000000000000001s, height 0.0000000000000000001s;
    -o-transition:width 0.0000000000000000001s, height 0.0000000000000000001s;
@@ -1428,7 +1424,7 @@
 }
 
 .ace_gutter, .ace_layer, .ace_scroller, .ace_scrollbar {
-   resize: none;
+   resize: none;    
 }
 
 
@@ -1655,46 +1651,34 @@
     border-top: 1px dotted #C1BFBF;
 }
 
-<<<<<<< HEAD
 .mod-toolbox.res-nightmode .mod-popup {
-=======
-.mod-toolbox.res-nightmode .tb-popup, .mod-toolbox.res-nightmode .utagger-popup {
->>>>>>> 058f7ea7
     background-color: #878787;
     border: solid 1px #808080;
     box-shadow: 0px 1px 3px 1px rgba(83, 83, 83, 0.61);
 }
 
-<<<<<<< HEAD
 .mod-toolbox.res-nightmode .mod-popup-header {
-=======
-.mod-toolbox.res-nightmode .tb-popup-header, .utagger-popup-header {
->>>>>>> 058f7ea7
     background-color: #6e7a86;
     border-bottom: solid 1px #39526b;
 }
 
-.mod-toolbox.res-nightmode .tb-popup-tabs {
+.mod-toolbox.res-nightmode .mod-popup-tabs {
     border-bottom: 1px solid #39526b;
     background-color: #828B96;
 }
 
-.mod-toolbox.res-nightmode .tb-popup-tabs a {
+.mod-toolbox.res-nightmode .mod-popup-tabs a {
     background-color: #828B96;
     border-right: 1px dotted #39526b;
     color: #393E44;
 }
 
-.mod-toolbox.res-nightmode .tb-popup-tabs a:hover,
-.mod-toolbox.res-nightmode .tb-popup-tabs a.active {
+.mod-toolbox.res-nightmode .mod-popup-tabs a:hover,
+.mod-toolbox.res-nightmode .mod-popup-tabs a.active {
     background-color: #5D7186;
 }
 
-<<<<<<< HEAD
 .mod-toolbox.res-nightmode .mod-popup-footer {
-=======
-.mod-toolbox.res-nightmode .tb-popup-footer, .utagger-popup-footer {
->>>>>>> 058f7ea7
     width: 100%;
     height: 30px;
     line-height: 30px;
@@ -1704,31 +1688,31 @@
     border-top: solid 1px #39526b;
 }
 
-.mod-toolbox.res-nightmode .tb-popup .status {
-}
-
-.mod-toolbox.res-nightmode .tb-popup .add-sub-link {
+.mod-toolbox.res-nightmode .mod-popup .status {
+}
+
+.mod-toolbox.res-nightmode .mod-popup .add-sub-link {
     text-decoration: none;
 }
 
-.mod-toolbox.res-nightmode .tb-popup .remove-sub-link {
+.mod-toolbox.res-nightmode .mod-popup .remove-sub-link {
     text-decoration: none;
 }
 
-.mod-toolbox.res-nightmode .tb-popup .global-button {
+.mod-toolbox.res-nightmode .mod-popup .global-button {
     color: red;
 }
 
-.mod-toolbox.res-nightmode .tb-popup .current-sub,
-.mod-toolbox.res-nightmode .tb-popup .saved-subs div,
-.mod-toolbox.res-nightmode .tb-popup div.other-sub,
-.mod-toolbox.res-nightmode .tb-popup .ban-note-container {
+.mod-toolbox.res-nightmode .mod-popup .current-sub,
+.mod-toolbox.res-nightmode .mod-popup .saved-subs div,
+.mod-toolbox.res-nightmode .mod-popup div.other-sub,
+.mod-toolbox.res-nightmode .mod-popup .ban-note-container {
     width: 225px;
     border-bottom: 1px dotted gray;
     padding: 5px;
 }
 
-.mod-toolbox.res-nightmode .tb-popup .current-sub {
+.mod-toolbox.res-nightmode .mod-popup .current-sub {
     border-bottom: 1px solid gray;
 }
 
@@ -1832,6 +1816,7 @@
 
 .user-history .table {
     border-bottom: 1px dotted lightgray;
+    border-top: 1px solid lightgray;
 }
 
 .edit-wikidata {
@@ -1860,7 +1845,7 @@
 .res-nightmode .moderator-table tr:hover,
 .res-nightmode .moderator-table tr:nth-child(even):hover,
 .res-nightmode .banned-table tr:hover, .banned-table tr:nth-child(even):hover,
-.res-nightmode .contributor-table tr:hover,
+.res-nightmode .contributor-table tr:hover, 
 .res-nightmode .contributor-table tr:nth-child(even):hover,
 .res-nightmode .modactionlisting .generic-table tr:hover,
 .res-nightmode .modactionlisting .generic-table tr:nth-child(even):hover,
