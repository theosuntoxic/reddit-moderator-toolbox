function notifier() {
    if (!TBUtils.logged || TBUtils.isToolbarPage)
        return;
    $.log('Loading Notifier Module');
    
    var $body = $('body');
    $body.addClass('mod-toolbox');
    
    //
    // preload some generic variables
    //
    var checkInterval = TBUtils.getSetting('Notifier', 'checkinterval', 1 * 60 * 1000), //default to check every minute for new stuff.
        // modNotifications = localStorage['Toolbox.Notifier.modnotifications'] || 'on',  // these need to be converted to booleans.
        modNotifications = TBUtils.getSetting('Notifier', 'modnotifications', true),  // these need to be converted to booleans.
        // messageNotifications = localStorage['Toolbox.Notifier.messagenotifications'] || 'on', // these need to be converted to booleans.
        messageNotifications = TBUtils.getSetting('Notifier', 'messagenotifications', true), // these need to be converted to booleans.
        modmailNotifications = TBUtils.getSetting('Notifier', 'modmailnotifications', true),
        unmoderatedNotifications = TBUtils.getSetting('Notifier', 'unmoderatednotifications', false),
        modSubreddits = TBUtils.getSetting('Notifier', 'modsubreddits', 'mod'),
        unmoderatedSubreddits = TBUtils.getSetting('Notifier', 'unmoderatedsubreddits', 'mod'),
        modmailSubreddits = TBUtils.getSetting('Notifier', 'modmailsubreddits', 'mod'),
        modmailSubredditsFromPro = TBUtils.getSetting('Notifier', 'modmailsubredditsfrompro', false),
        modmailFilteredSubreddits = modmailSubreddits,
        notifierEnabled = TBUtils.getSetting('Notifier', 'enabled', true),
        shortcuts = TBUtils.getSetting('Notifier', 'shortcuts', '-'),
        shortcuts2 = TBUtils.getSetting('Notifier', 'shortcuts2', {}),
        highlighted = TBUtils.getSetting('CommentsMod', 'highlighted', ''),
        modbarHidden = TBUtils.getSetting('Notifier', 'modbarhidden', false),
        compactHide = TBUtils.getSetting('Notifier', 'compacthide', false),
        hideRemoved = TBUtils.getSetting('CommentsMod', 'hideRemoved', false),
        unmoderatedOn = TBUtils.getSetting('Notifier', 'unmoderatedon', true),
        consolidatedMessages = TBUtils.getSetting('Notifier', 'consolidatedmessages', true),
        footer = $('.footer-parent'),
        unreadMessageCount = TBUtils.getSetting('Notifier', 'unreadmessagecount', 0),
        modqueueCount = TBUtils.getSetting('Notifier', 'modqueuecount', 0),
        unmoderatedCount = TBUtils.getSetting('Notifier', 'unmoderatedcount', 0),
        modmailCount = TBUtils.getSetting('Notifier', 'modmailcount', 0),
        straightToInbox = TBUtils.getSetting('Notifier', 'straightToInbox', false),
        debugMode = TBUtils.debugMode,
        betaMode = TBUtils.betaMode,
        consoleShowing = TBUtils.getSetting('Notifier', 'consoleshowing', false),
        lockscroll = TBUtils.getSetting('Notifier', 'lockscroll', false),
        newLoad = true,
        now = new Date().getTime(),
        messageunreadlink = TBUtils.getSetting('Notifier', 'messageunreadlink', false),
        modmailunreadlink = TBUtils.getSetting('Notifier', 'modmailunreadlink', false),
        approveComments = TBUtils.getSetting('CommentsMod', 'approvecomments', false),
        spamRemoved = TBUtils.getSetting('CommentsMod', 'spamremoved', false),
        hamSpammed = TBUtils.getSetting('CommentsMod', 'hamspammed', false),
        highlightTitles = TBUtils.getSetting('CommentsMod', 'highlightTitles', true),
        settingSub = TBUtils.getSetting('Utils', 'settingsub', '');


    // use filter subs from MMP, if appropriate
    if (modmailSubredditsFromPro) {
        modmailFilteredSubreddits = 'mod';
        if (TBUtils.getSetting('ModMailPro', 'filteredsubs', []).length > 0) {
            modmailFilteredSubreddits += '-' + TBUtils.getSetting('ModMailPro', 'filteredsubs', []).join('-');
        }
    }

    // convert some settings values
    // TODO: add a fixer in the first run function for next release and drop this section
    if (modNotifications == 'on') {
        TBUtils.setSetting('Notifier', 'modnotifications', true);
        modNotifications = true;
    } else if (modNotifications == 'off') {
        TBUtils.setSetting('Notifier', 'modnotifications', false);
        modNotifications = false;
    }

    if (messageNotifications == 'on') {
        TBUtils.setSetting('Notifier', 'messagenotifications', true);
        messageNotifications = true;
    } else if (messageNotifications == 'off') {
        TBUtils.setSetting('Notifier', 'messagenotifications', true);
        messageNotifications = false;
    }

    if (messageunreadlink) {
        messageunreadurl = '/message/unread/';
    } else {
        messageunreadurl = '/message/inbox/';
    }

    // this is a placeholder from issue #217
    // TODO: provide an option for this once we fix modmailpro filtering
    modmailunreadurl = '/message/moderator/';
    if (modmailunreadlink) {
        // modmailunreadurl = '/r/' + modmailFilteredSubreddits + '/message/moderator/unread';
        modmailunreadurl += 'unread/';
    } else {
        // modmailunreadurl = '/r/' + modmailFilteredSubreddits + '/message/moderator/';
    }

    // Module settings.
    var mmpEnabled = TBUtils.getSetting('ModMailPro', 'enabled', true),
        rrEnabled = TBUtils.getSetting('RemovalReasons', 'enabled', true),
        qtEnabled = TBUtils.getSetting('QueueTools', 'enabled', true),
        notesEnabled = TBUtils.getSetting('UserNotes', 'enabled', true),
        dtagEnabled = TBUtils.getSetting('DomainTagger', 'enabled', false),
        configEnabled = TBUtils.getSetting('TBConfig', 'enabled', true),
        commentsEnabled = TBUtils.getSetting('CommentsMod', 'enabled', true),
        modmatrixEnabled = TBUtils.getSetting('ModMatrix', 'enabled', true);

    // QT settings.
    var hideactioneditems = TBUtils.getSetting('QueueTools', 'hideactioneditems', false),
        ignoreonapprove = TBUtils.getSetting('QueueTools', 'ignoreonapprove', false),
        rtscomment = TBUtils.getSetting('QueueTools', 'rtscomment', true),
        sortmodqueue = TBUtils.getSetting('QueueTools', 'sortmodqueue', false),
        sortunmoderated = TBUtils.getSetting('QueueTools', 'sortunmoderated', false),
        linkToQueues = TBUtils.getSetting('QueueTools', 'linktoqueues', false);

    // RR settings
    //  removalreasons = TBUtils.getSetting('RemovalReasons', 'removalreasons', true),
    var commentreasons = TBUtils.getSetting('RemovalReasons', 'commentreasons', false);

    // cache settings.
    var shortLength = TBUtils.getSetting('cache', 'shortlength', 15),
        longLength = TBUtils.getSetting('cache', 'longlength', 45);


    //
    // UI elements
    //
    // style="display: none;"
    // toolbar, this will display all counters, quick links and other settings for the toolbox
    var modbar = $('\
    <div id="tb-bottombar" class="tb-toolbar">\
        <a class="tb-bottombar-hide" href="javascript:void(0)"><img src="data:image/png;base64,' + TBui.iconHide + '" /></a>&nbsp;&nbsp;\
        <a class="tb-toolbar tb-toolbarsettings" href="javascript:void(0)"><img src="data:image/png;base64,' + TBui.iconBox + '" title="toolbox settings"/></a>\
        <span><label class="tb-first-run">&#060;-- Click for settings &nbsp;&nbsp;&nbsp;</label><span>\
        <span id="tb-toolbarshortcuts"></span>\
        <span id="tb-toolbarcounters">\
            <a title="no mail" href="/message/inbox/" class="nohavemail" id="tb-mail"></a> \
            <a href="/message/inbox/" class="tb-toolbar" id="tb-mailCount"></a>\
            <!-- <a title="modmail" href="/r/' + modmailFilteredSubreddits + '/message/moderator/" id="tb-modmail" class="nohavemail"></a> -->\
            <!-- <a href="/r/' + modmailFilteredSubreddits + '/message/moderator/" class="tb-toolbar" id="tb-modmailcount"></a> -->\
            <a title="modmail" href="/message/moderator/" id="tb-modmail" class="nohavemail"></a>\
            <a href="/message/moderator/" class="tb-toolbar" id="tb-modmailcount"></a>\
            <a title="modqueue" href="/r/' + modSubreddits + '/about/modqueue" id="tb-modqueue"></a> \
            <a href="/r/' + modSubreddits + '/about/modqueue" class="tb-toolbar" id="tb-queueCount"></a>\
        </span>\
    </div>\
        ');

    var modbarhid = $('\
    <div id="tb-bottombar-hidden" class="tb-toolbar">\
       <a class="tb-bottombar-unhide" href="javascript:void(0)"><img id="tb-bottombar-image" src="data:image/png;base64,' + ((compactHide) ? TBui.iconGripper : TBui.iconShow) + '" /></a>\
    </div>');

    var $console = $('\
    <div class="tb-debug-window">\
            <div class="tb-debug-header"> Debug Console <span class="tb-debug-header-options"><a class="tb-close" id="tb-debug-hide" href="javascript:;">✕</a></span></div>\
            <div class="tb-debug-content">\
                <textarea class="tb-debug-console" rows="20" cols="20"></textarea>\
                <input type="text" class="tb-debug-input" placeholder="eval() in Toolbox scope" />\
            </div>\
            <div class="tb-debug-footer" comment="for the looks">\
                <label><input type="checkbox" id="tb-console-lockscroll" ' + ((lockscroll) ? "checked" : "") + '> lock scroll to bottom</label>\
                <!--input class="tb-console-copy" type="button" value="copy text"-->\
                <input class="tb-console-clear" type="button" value="clear console">\
            </div>\
    </div>\
        ');

    $console.appendTo('body').hide();

    $body.append(modbar);

    // moderated subreddits button.
    $body.append('<div id="tb-my-subreddits" style="display: none;"><h1>Subreddits you moderate</h1> <input id="tb-livefilter-input" type="text" placeholder="live search" value=""> <span class="tb-livefilter-count"></span><br><table id="tb-my-subreddit-list"></table>');
    $body.find('#tb-toolbarshortcuts').before('<a href="javascript:void(0)" id="tb-toolbar-mysubs">Moderated Subreddits</a> ');
    TBUtils.getModSubs(function () {
        $(TBUtils.mySubsData).each(function () {
            $body.find('#tb-my-subreddits table').append('\
            <tr data-subreddit="'+ this.subreddit +'"><td><a href="/r/'+ this.subreddit +'" target="_blank">/r/'+ this.subreddit +'</a></td> \
            <td class="tb-my-subreddits-subreddit"><a title="/r/'+ this.subreddit +' modmail!" target="_blank" href="/r/'+ this.subreddit +'/message/moderator" class="generic-mail"></a>\
            <a title="/r/'+ this.subreddit +' modqueue" target="_blank" href="/r/'+ this.subreddit +'/about/modqueue" class="generic-modqueue"></a>\
            <a title="/r/'+ this.subreddit +' unmoderated" target="_blank" href="/r/'+ this.subreddit +'/about/unmoderated" class="generic-unmoderated"></a></td></tr>\
            ');
        });
        $('.tb-livefilter-count').text($('#tb-my-subreddits table tr:visible').length);
    });

    $body.on('click', '#tb-toolbar-mysubs', function() {
        $body.find('#tb-my-subreddits').toggle();
    });

    $body.find('#tb-livefilter-input').keyup(function() {
        var LiveSearchValue = $(this).val();
        $body.find('#tb-my-subreddits table tr').each(function () {
            var $this = $(this),
                subredditName = $this.attr('data-subreddit');

            if (subredditName.toUpperCase().indexOf(LiveSearchValue.toUpperCase()) < 0) {
                $this.hide();
            } else {
                $this.show();
            }
            $('.tb-livefilter-count').text($('#tb-my-subreddits table tr:visible').length);
        });
    });


    // if mod counters are on we append them to the rest of the counters here.
    if (unmoderatedOn) {
        $('#tb-bottombar').find('#tb-toolbarcounters').append('\
            <a title="unmoderated" href="/r/' + unmoderatedSubreddits + '/about/unmoderated" id="tb-unmoderated"></a>\
            <a href="/r/' + unmoderatedSubreddits + '/about/unmoderated" class="tb-toolbar" id="tb-unmoderatedcount"></a>\
            ');
    }

    if (TBUtils.firstRun) {
        $('.tb-first-run').show();
    }

    // Debug mode/console
    if (debugMode) {
        $('#tb-bottombar').find('#tb-toolbarcounters').append('\
            <span>&nbsp;&nbsp;&nbsp;<a href="javascript:;" id="tb-toggle-console"><img title="debug console" src="data:image/png;base64,' + TBui.iconConsole + '" /></a></span>\
            ');

        var $consoleText = $('.tb-debug-console');

        setInterval(function () {
            $consoleText.val(TBUtils.log.join('\n'));
            if (lockscroll) {
                $consoleText.scrollTop($consoleText[0].scrollHeight);
            }
        }, 500);

        if (consoleShowing) {
            $console.show();
        }
    }

    // Append shortcuts
    $.each(shortcuts2, function (index, value) {
        var shortcut = $('<span>- <a href="' + TBUtils.htmlEncode(unescape(value)) + '">' + TBUtils.htmlEncode(unescape(index)) + '</a> </span>');

        $(shortcut).appendTo('#tb-toolbarshortcuts');
    });

    $(footer).prepend(modbarhid);

    // Always default to hidden.
    if (compactHide) {
        modbarHidden = true;
        $('#tb-bottombar-image').hide();
    }

    function toggleMenuBar(hidden) {
        if (hidden) {
            $(modbar).hide();
            $(modbarhid).show();
            $console.hide(); // hide the console, but don't change consoleShowing.
        } else {
            $(modbar).show();
            $(modbarhid).hide();
            if (consoleShowing) $console.show();
        }
        TBUtils.setSetting('Notifier', 'modbarhidden', hidden);
    }
    toggleMenuBar(modbarHidden);

    // Show/hide menubar
    $body.on('click', '.tb-bottombar-unhide, .tb-bottombar-hide', function () {
        toggleMenuBar($(this).hasClass('tb-bottombar-hide'));
    });

    // Show counts on hover
    $(modbarhid).hover(function modbarHover(e) {
        if (!notifierEnabled || compactHide) return;
        var hoverString = 'New Messages: ' + unreadMessageCount + '<br>Mod Queue: ' + modqueueCount + '<br>Unmoderated Queue: ' + unmoderatedCount + '<br>New Mod Mail: ' + modmailCount;

        $.tooltip(hoverString, e);
    });

    if (compactHide) {
        $(modbarhid)
          .mouseenter(function () {
              $('#tb-bottombar-image').show();
          })
          .mouseleave(function () {
              $('#tb-bottombar-image').hide();
          });
    }

    /// Console stuff
    // Show/hide console
    $body.on('click', '#tb-toggle-console, #tb-debug-hide', function () {
        if (!consoleShowing) {
            $console.show();
        } else {
            $console.hide();
        }

        consoleShowing = !consoleShowing;
        TBUtils.setSetting('Notifier', 'consoleshowing', consoleShowing);
    });

    // Set console scroll
    $body.on('click', '#tb-console-lockscroll', function () {
        lockscroll = !lockscroll;
        TBUtils.setSetting('Notifier', 'lockscroll', lockscroll);
    });

    /*
    // Console copy... needs work
    $body.on('click', '#tb-console-copy', function () {
        lockscroll = !lockscroll;
        TBUtils.setSetting('Notifier', 'lockscroll', lockscroll)
    });
    */

    // Console clear
    $body.on('click', '.tb-console-clear', function () {
        TBUtils.log = [];
    });

    // Run console input
    $('.tb-debug-input').keyup(function (e) {
        if (e.keyCode == 13) {
            $.log(eval($(this).val()));
            $(this).val(''); // clear line
        }
    });
    /// End console stuff


    // Settings menu
    function showSettings() {

        // I probably should have stored "checked" instead of "on" will have to change that later.
        var modnotificationschecked, messagenotificationschecked, messageunreadlinkchecked, consolidatedmessageschecked, modmailnotificationschecked, modmailunreadlinkchecked, unmoderatedonchecked, unmoderatednotificationschecked, hideRemovedChecked;

        if (messageunreadlink) {
            messageunreadlinkchecked = 'checked';
        }
        if (modmailunreadlink) {
            modmailunreadlinkchecked = 'checked';
        }
        if (modNotifications) {
            modnotificationschecked = 'checked';
        }
        if (messageNotifications) {
            messagenotificationschecked = 'checked';
        }
        if (modmailNotifications) {
            modmailnotificationschecked = 'checked';
        }
        if (unmoderatedOn) {
            unmoderatedonchecked = 'checked';
        }
        if (unmoderatedNotifications) {
            unmoderatednotificationschecked = 'checked';
        }
        if (consolidatedMessages) {
            consolidatedmessageschecked = 'checked';
        }
        if (hideRemoved) {
            hideRemovedChecked = 'checked';
        }

        // The window in which all settings will be showed.
        var html = '\
            <div class="tb-page-overlay tb-settings"><div class="tb-window-wrapper">\
                <div class="tb-window-header">\
                    Toolbox Settings\
                    <span class="tb-window-header-options"><a class="tb-help-main" href="javascript:;" currentpage="" title="Help">?</a> - <a class="tb-close" title="Close Settings" href="javascript:;">✕</a></span>\
                </div>\
                <div class="tb-window-tabs"></div>\
                <div class="tb-window-content"></div>\
                <div class="tb-window-footer"><input class="tb-save" type="button" value="save"></div>\
            </div></div>\
            ';
        $(html).appendTo('body').show();
        $body.css('overflow', 'hidden');

        // Settings for the tool bar.
        var $toolboxSettings = $('\
            <div class="tb-window-content-toolbox">\
            <p'+ ((betaMode) ? '' : ' style="display:none"') +'>\
                Import/export toolbox settings to a wiki page:<br>\
                <input type="text" name="settingssub" placeholder="Fill in a private subreddit where you are mod..." value="' + TBUtils.htmlEncode(unescape(settingSub)) + '">\
                <input class="tb-settings-import" type="button" value="import">\
                <input class="tb-settings-export" type="button" value="export">\
                <b> Important:</b> This will reload the page without saving!\
            </p>\
            <p>\
                <label><input type="checkbox" id="compactHide" ' + ((compactHide) ? "checked" : "") + '> Use compact mode for mod bar </label>\
            </p>\
            <p>\
                <label><input type="checkbox" id="debugMode" ' + ((debugMode) ? "checked" : "") + '> Enable debug mode</label>\
            </p>\
            <p>\
                <label><input type="checkbox" id="betaMode" ' + ((betaMode) ? "checked" : "") + '> Enable beta features</label>\
            </p>\
            <div class="tb-help-main-content">Edit Toolbox general settings</div>\
            </div>\
            ');
        // // we really shouldn't set these inline.
        // $toolboxSettings.find('input[name=modmailsubreddits]').prop('disabled', modmailSubredditsFromPro);

        // add them to the dialog
        $toolboxSettings.appendTo('.tb-window-content');
        $('<a href="javascript:;" class="tb-window-content-toolbox">Toolbox Settings</a>').addClass('active').appendTo('.tb-window-tabs');
        $('.tb-help-main').attr('currentpage', 'tb-window-content-toolbox');

        // Settings to toggle the modules
        var htmlmodules = '\
            <div class="tb-window-content-modules">\
            <p>\
                <label><input type="checkbox" id="mmpEnabled" ' + ((mmpEnabled) ? "checked" : "") + '> Enable Mod Mail Pro</label>\
            </p>\
            <p>\
                <label><input type="checkbox" id="rrEnabled" ' + ((rrEnabled) ? "checked" : "") + '> Enable Removal Reasons</label>\
            </p>\
            <p>\
                <label><input type="checkbox" id="qtEnabled" ' + ((qtEnabled) ? "checked" : "") + '> Enable Queue Tools</label>\
            </p>\
            <p>\
                <label><input type="checkbox" id="notesEnabled" ' + ((notesEnabled) ? "checked" : "") + '> Enable User Notes</label>\
            </p>\
            <p>\
                <label><input type="checkbox" id="dtagEnabled" ' + ((dtagEnabled) ? "checked" : "") + '> Enable Domain Tagger</label>\
            </p>\
            <p>\
                <label><input type="checkbox" id="configEnabled" ' + ((configEnabled) ? "checked" : "") + '> Enable Toolbox Config</label>\
            </p>\
            <p>\
                <label><input type="checkbox" id="commentsEnabled" ' + ((commentsEnabled) ? "checked" : "") + '> Enable Comments Module</label>\
            </p>\
            <p>\
                <label><input type="checkbox" id="modmatrixEnabled" ' + ((modmatrixEnabled) ? "checked" : "") + '> Enable Modlog Utilities</label>\
            </p>\
            <p>\
                <label><input type="checkbox" id="notifierEnabled" ' + ((notifierEnabled) ? "checked" : "") + '> Enable Notifier (queue counts and desktop notifications)</label>\
            </p>\
            <div class="tb-help-main-content">Here you can enable/disable Toolbox modules.</div>\
            </div>\
            ';
        $(htmlmodules).appendTo('.tb-window-content').hide();
        $('<a href="javascript:;" class="tb-window-content-modules">Toggle Modules</a>').appendTo('.tb-window-tabs');


        var $notifierSettings = $('<div class="tb-window-content-notifier">\
            <p>\
                Multireddit of subs you want displayed in the modqueue counter:<br>\
                <input type="text" name="modsubreddits" value="' + TBUtils.htmlEncode(unescape(modSubreddits)) + '">\
            </p>\
            <p>\
                Multireddit of subs you want displayed in the unmoderated counter:<br>\
                <input type="text" name="unmoderatedsubreddits" value="' + TBUtils.htmlEncode(unescape(unmoderatedSubreddits)) + '">\
            </p>\
            <p>\
                Multireddit of subs you want displayed in the modmail counter:<br>\
                <input type="text" name="modmailsubreddits" value="' + TBUtils.htmlEncode(unescape(modmailSubreddits)) + '"' + ((modmailSubredditsFromPro) ? " disabled" : "") + '><br/>\
                <label><input type="checkbox" name="modmailsubredditsfrompro"' + ((modmailSubredditsFromPro) ? " checked" : "") + '> Use filtered subreddits from ModMail Pro (overrides the list above)</label>\
            </p>\
            <p>\
                <label><input type="checkbox" name="unmoderatedon" ' + unmoderatedonchecked + '> Show icon for unmoderated.</label>\
            </p>\
            <p>\
                <label><input type="checkbox" name="consolidatedmessages" ' + consolidatedmessageschecked + '> Consolidate notifications (x new messages) instead of individual notifications.</label>\
            </p>\
            <p>\
                <label style="width: 30%; display: inline-block;"><input type="checkbox" name="messagenotifications" ' + messagenotificationschecked + '> Get notifications for new messages</label>\
                <label><input type="checkbox" name="messageunreadlink" ' + messageunreadlinkchecked + '> Link to /message/unread/ if unread messages are present</label>\
            </p>\
            <p>\
                <label style="width: 30%; display: inline-block;"><input type="checkbox" name="modmailnotifications" ' + modmailnotificationschecked + '> Get modmail notifications</label>\
                <!-- <label><input type="checkbox" name="modmailunreadlink" ' + modmailunreadlinkchecked + '> Link to /r/' + modmailFilteredSubreddits + '/message/moderator/unread/ if unread messages are present</label> -->\
                <label><input type="checkbox" name="modmailunreadlink" ' + modmailunreadlinkchecked + '> Link to /message/moderator/unread/ if unread messages are present</label>\
            </p>\
            <p>\
            <label><input type="checkbox" id="straightToInbox" ' + ((straightToInbox) ? "checked" : "") + '> When clicking a comment notification go to the inbox.</label>\
            </p>\
            <p>\
                <label><input type="checkbox" name="modnotifications" ' + modnotificationschecked + '> Get modqueue notifications</label>\
            </p>\
            <p>\
                <label><input type="checkbox" name="unmoderatednotifications" ' + unmoderatednotificationschecked + '> Get unmoderated queue notifications</label>\
            </p>\
            <div class="tb-help-main-content">Edit notifier settings</div>\
        </div>').hide();

        // get the checkbox change handler
        $notifierSettings.find('input[name=modmailsubredditsfrompro]').change(function (){
            $('input[name=modmailsubreddits]').prop('disabled', this.checked);
        });

        // Add notifier settings to dialog
        $notifierSettings.appendTo('.tb-window-content');
        $('<a href="javascript:;" class="tb-window-content-notifier">Notifier</a>').appendTo('.tb-window-tabs');

        // TODO: what were these for? can we drop them?
        //$("input[name=modsubreddits]").val(unescape(modSubreddits));
        //$("input[name=unmoderatedsubreddits]").val(unescape(unmoderatedSubreddits));

        // Edit shortcuts
        var htmlshorcuts = '\
        <div class="tb-window-content-shortcuts">\
        <table class="tb-window-content-shortcuts-table"><tr><td>name</td><td> url </td><td class="tb-window-content-shortcuts-td-remove"> remove</td></tr>\
        </table>\
        <a class="tb-add-shortcuts" href="javascript:void(0)"><img src="data:image/png;base64,' + TBui.iconAdd + '" /></a>\
        <div class="tb-help-main-content">Add or remove shortcuts here!</div>\
        </div>\
            ';
        $(htmlshorcuts).appendTo('.tb-window-content').hide();

        if ($.isEmptyObject(shortcuts2)) {
            $('<tr class="tb-window-content-shortcuts-tr"><td><input type="text" name="name"> </td><td> <input type="text" name="url">  <td><td class="tb-window-content-shortcuts-td-remove"> \
        <a class="tb-remove-shortcuts" href="javascript:void(0)"><img src="data:image/png;base64,' + TBui.iconClose + '" /></a></td></tr>\
        ').appendTo('.tb-window-content-shortcuts-table');

        } else {
            $.each(shortcuts2, function (index, value) {
                shortcutinput = '<tr class="tb-window-content-shortcuts-tr"><td><input type="text" value="' + TBUtils.htmlEncode(unescape(index)) + '" name="name"> </td><td> <input type="text" value="' + TBUtils.htmlEncode(unescape(value)) + '" name="url"> <td><td class="tb-window-content-shortcuts-td-remove">\
        <a class="tb-remove-shortcuts" href="javascript:void(0)"><img src="data:image/png;base64,' + TBui.iconClose + '" /></a></td></tr>\
        <br><br>';
                //console.log(shortcutinput);
                $(shortcutinput).appendTo('.tb-window-content-shortcuts-table');
            });
        }

        $('<a href="javascript:;" class="tb-window-content-shortcuts">Shortcuts</a>').appendTo('.tb-window-tabs');

        // Settings to toggle the modules
        var htmlmodtools = '\
            <div class="tb-window-content-modtools">\
                <p>\
                <label><input type="checkbox" id="hideactioneditems" ' + ((hideactioneditems) ? "checked" : "") + '> Hide items after mod action</label>\
                </p>\
                <p>\
                <label><input type="checkbox" id="ignoreonapprove" ' + ((ignoreonapprove) ? "checked" : "") + '> Ignore reports on approved items</label>\
                </p>\
                <p>\
                <label><input type="checkbox" id="linktoqueues" ' + ((linkToQueues) ? "checked" : "") + '> Link to subreddit queue on mod pages</label>\
                </p>\
                <p>\
                <label><input type="checkbox" id="rtscomment" ' + ((rtscomment) ? "checked" : "") + '> Post user summary when submitting to /r/reportthespammers</label>\
                </p>\
                <p>\
                <label><input type="checkbox" id="sortmodqueue" ' + ((sortmodqueue) ? "checked" : "") + '> Sort Modqueue in /r/mod sidebar according to queue count (warning: slows page loading drastically)</label>\
                </p>\
                <p>\
                <label><input type="checkbox" id="sortunmoderated" ' + ((sortunmoderated) ? "checked" : "") + '> Sort Unmoderated in /r/mod sidebar according to unmoderated count (warning: slows page loading drastically)</label>\
                </p>\
            <div class="tb-help-main-content">Settings for Queue Tools.</div>\
            </div>\
            ';

        $(htmlmodtools).appendTo('.tb-window-content').hide();
        if (qtEnabled) {
            $('<a href="javascript:;" class="tb-window-content-modtools">Queue Tools</a>').appendTo('.tb-window-tabs');
        }

        // Settings to toggle the modules
        var htmlremovalreasons = '\
            <div class="tb-window-content-removalreasons">\
             <p>\
             <label><input type="checkbox" id="commentreasons" ' + ((commentreasons) ? "checked" : "") + '> Enable removal reasons for comments</label>\
             </p>\
            <div class="tb-help-main-content">Settings for Removal Reasons.</div>\
            </div>\
            ';

        $(htmlremovalreasons).appendTo('.tb-window-content').hide();
        if (rrEnabled) {
            $('<a href="javascript:;" class="tb-window-content-removalreasons">Removal Reasons</a>').appendTo('.tb-window-tabs');
        }

        // Settings for the comment module
        var htmlcomments = '\
            <div class="tb-window-content-comment">\
            <p>\
                <label><input type="checkbox" name="hideRemoved" ' + hideRemovedChecked + '> Hide removed comments by default</label>\
            </p>\
            <p>\
            <label><input type="checkbox" id="approveComments" ' + ((approveComments) ? "checked" : "") + '> Show approve button on all comments</label>\
            </p>\
            <p>\
            <label><input type="checkbox" id="spamRemoved" ' + ((spamRemoved) ? "checked" : "") + '> Show spam button on comments removed as ham</label>\
            </p>\
            <p>\
            <label><input type="checkbox" id="hamSpammed" ' + ((hamSpammed) ? "checked" : "") + '> Show remove (not spam) button on comments removed as spam</label>\
            </p>\
            <p>\
                Highlight keywords, keywords should entered separated by a comma without spaces:<br>\
            <input type="text" name="highlighted" value="' + TBUtils.htmlEncode(unescape(highlighted)) + '"><br>\
            <label><input type="checkbox" id="highlightTitles" ' + ((highlightTitles) ? "checked" : "") + '> Also highlight titles of submissions.</label>\
            </p>\
            <div class="tb-help-main-content">Settings Toolbox Comments.</div>\
            </div>\
            ';

        $(htmlcomments).appendTo('.tb-window-content').hide();
        if (commentsEnabled) {
            $('<a href="javascript:;" class="tb-window-content-comment">Comments</a>').appendTo('.tb-window-tabs');
        }

        // Settings for caching
        var htmlcache = '\
            <div class="tb-window-content-cache">\
            <p>\
                Cache subreddit config (removal reasons, domain tags, mod macros) time (in minutes):<br>\
                <input type="text" name="longLength" value="' + longLength + '">\
            </p>\
            <p>\
                Cache subreddit user notes time (in minutes):<br>\
                <input type="text" name="shortLength" value="' + shortLength + '">\
            </p>\
            <p>\
                <label><input type="checkbox" id="clearcache"> Clear cache on save. (NB: please close all other open reddit tabs before click clearing cache.)</label>\
            </p>\
            <div class="tb-help-main-content">Settings Toolbox caches.</div>\
            </div>\
            ';
        $(htmlcache).appendTo('.tb-window-content').hide();
        $('<a href="javascript:;" class="tb-window-content-cache">Cache</a>').appendTo('.tb-window-tabs');

        // About page
        var htmlabout = '\
        <div class="tb-window-content-about">\
        <h3>About:</h3>	<a href="/r/toolbox" target="_blank">/r/toolbox v' + TBUtils.toolboxVersion + '</a> <br>\
            made and maintained by: <a href="/user/creesch/">/u/creesch</a>, <a href="/user/agentlame">/u/agentlame</a>, <a href="/user/LowSociety">/u/LowSociety</a>,\
            <a href="/user/TheEnigmaBlade">/u/TheEnigmaBlade</a>, <a href="/user/dakta">/u/dakta</a> and <a href="/user/largenocream">/u/largenocream</a> <br><br>\
        <h3>Documentation by:</h3>\
          <a href="/user/psdtwk">/u/psdtwk</a><br><br>\
        <!--h3>Special thanks to:</h3>\
          <a href="/user/largenocream">/u/largenocream</a> - Usernotes ver 3 schema and converter<br><br-->\
        <h3>Credits:</h3>\
        <a href="http://www.famfamfam.com/lab/icons/silk/" target="_blank">Silk icon set by Mark James</a><br>\
        <a href="/user/DEADB33F" target="_blank">Modtools base code by DEADB33F</a><br>\
        <a href="https://github.com/gamefreak/snuownd" target="_blank">snuownd.js by gamefreak</a><br>\
        <a href="http://ace.c9.io/" target="_blank">Ace embeddable code editor</a><br><br>\
        <h3>License:</h3>\
        <span>Copyright 2014 Toolbox development team. </span>\
        <p>Licensed under the Apache License, Version 2.0 (the "License"); <br>\
        you may not use this file except in compliance with the License. <br>\
        You may obtain a copy of the License at </p>\
        <p><a href="http://www.apache.org/licenses/LICENSE-2.0">http://www.apache.org/licenses/LICENSE-2.0</a></p>\
        <p>Unless required by applicable law or agreed to in writing, software distributed under the License is distributed on an "AS IS" BASIS, WITHOUT WARRANTIES OR CONDITIONS OF ANY KIND, either express or implied.<br>\
        See the License for the specific language governing permissions and limitations under the License.</p>\
        <div class="tb-help-main-content">This is a about page!</div>\
        </div>';

        $(htmlabout).appendTo('.tb-window-content').hide();
        $('<a href="javascript:;" class="tb-window-content-about">About</a>').appendTo('.tb-window-tabs');

        //	$("input[name=shortcuts]").val(unescape(shortcuts));
    }

    $body.on('click', '.tb-settings-import, .tb-settings-export', function (e) {
        var sub = $("input[name=settingssub]").val();
        if (!sub) return;

        // Just to be safe.
        sub = sub.replace('/r/', '').replace('/', '');

        // Save the sub, firest.
        TBUtils.setSetting('Utils', 'settingsub', sub);

        if ($(e.target).hasClass('tb-settings-import')) {
            TBUtils.importSettings(sub, function () {
                window.location.reload();
            });
        }
        else {
            TBUtils.exportSettings(sub, function () {
                window.location.reload();
            });
        }
    });

    // Open the settings
    $body.on('click', '.tb-toolbarsettings', function () {
        showSettings();
        TB.injectSettings();
    });

    // change tabs
    $body.on('click', '.tb-window-tabs a', function () {
        var tab = $(this).attr('class'),
            $tb_help_mains = $('.tb-help-main');

        $('.tb-window-tabs a').removeClass('active');
        $(this).addClass('active');

        $tb_help_mains.attr('currentpage', tab);
        // if we have module name, give that to the help button
        if ($(this).data('module')) {
            $tb_help_mains.data('module', $(this).data('module'));
        }
        $('.tb-window-content').children().hide();
        $('div.' + tab).show();
    });

    // remove a shortcut
    $body.on('click', '.tb-remove-shortcuts', function () {
        $(this).closest('.tb-window-content-shortcuts-tr').remove();
    });

    // add a shortcut
    $body.on('click', '.tb-add-shortcuts', function () {
        $('<tr class="tb-window-content-shortcuts-tr"><td><input type="text" name="name"> </td><td> <input type="text" name="url">  <td><td class="tb-window-content-shortcuts-td-remove"> \
        <a class="tb-remove-shortcuts" href="javascript:void(0)"><img src="data:image/png;base64,' + TBui.iconClose + '" /></a></td></tr>\
        ').appendTo('.tb-window-content-shortcuts-table');
    });

    // Save the settings
    $body.on('click', '.tb-save', function () {
        var messagenotificationssave = $("input[name=messagenotifications]").is(':checked');
        if (messagenotificationssave === true) {
            TBUtils.setSetting('Notifier', 'messagenotifications', true);
        } else {
            TBUtils.setSetting('Notifier', 'messagenotifications', false);
        }

        var modnotificationscheckedsave = $("input[name=modnotifications]").is(':checked');
        if (modnotificationscheckedsave === true) {
            TBUtils.setSetting('Notifier', 'modnotifications', true);
        } else {
            TBUtils.setSetting('Notifier', 'modnotifications', false);
        }

        modmailnotificationscheckedsaved = $("input[name=modmailnotifications]").is(':checked');
        TBUtils.setSetting('Notifier', 'modmailnotifications', modmailnotificationscheckedsaved);

        unmoderatednotificationscheckedsaved = $("input[name=unmoderatednotifications]").is(':checked');
        TBUtils.setSetting('Notifier', 'unmoderatednotifications', unmoderatednotificationscheckedsaved);

        unmoderatedoncheckedsave = $("input[name=unmoderatedon]").is(':checked');
        TBUtils.setSetting('Notifier', 'unmoderatedon', unmoderatedoncheckedsave);

        hideRemovedCheckedsave = $("input[name=hideRemoved]").is(':checked');
        TBUtils.setSetting('CommentsMod', 'hideRemoved', hideRemovedCheckedsave);

        consolidatedmessagescheckedsave = $("input[name=consolidatedmessages]").is(':checked');
        TBUtils.setSetting('Notifier', 'consolidatedmessages', consolidatedmessagescheckedsave);

        messageunreadlinkcheckedsave = $("input[name=messageunreadlink]").is(':checked');
        TBUtils.setSetting('Notifier', 'messageunreadlink', messageunreadlinkcheckedsave),

        modmailunreadlinkcheckedsave = $("input[name=modmailunreadlink]").is(':checked');
        TBUtils.setSetting('Notifier', 'modmailunreadlink', modmailunreadlinkcheckedsave);

        shortcuts = escape($("input[name=shortcuts]").val());
        TBUtils.setSetting('Notifier', 'shortcuts', shortcuts);

        modSubreddits = $("input[name=modsubreddits]").val();
        TBUtils.setSetting('Notifier', 'modsubreddits', modSubreddits);

        highlighted = $("input[name=highlighted]").val();

        TBUtils.setSetting('Notifier', 'straightToInbox', $("#straightToInbox").prop('checked'));


        if (highlighted.substr(highlighted.length - 1) === ',') {
            highlighted = highlighted.slice(0, -1);
        }

        TBUtils.setSetting('CommentsMod', 'highlighted', highlighted);

        TBUtils.setSetting('CommentsMod', 'approvecomments', $("#approveComments").prop('checked'));
        TBUtils.setSetting('CommentsMod', 'spamremoved', $("#spamRemoved").prop('checked'));
        TBUtils.setSetting('CommentsMod', 'hamspammed', $("#hamSpammed").prop('checked'));
        TBUtils.setSetting('CommentsMod', 'highlightTitles', $("#highlightTitles").prop('checked'));

        unmoderatedSubreddits = $("input[name=unmoderatedsubreddits]").val();
        if (unmoderatedSubreddits !== TBUtils.getSetting('Notifier', 'unmoderatedsubreddits', '')) {
            TBUtils.setSetting('Notifier', 'unmoderatedcount', 0);
            TBUtils.setSetting('Notifier', 'lastseenunmoderated', -1);
        }
        TBUtils.setSetting('Notifier', 'unmoderatedsubreddits', unmoderatedSubreddits);

        // pull filtered subreddits from MMP?
        modmailSubredditsFromPro = $("input[name=modmailsubredditsfrompro]")[0].checked; // $()[0].checked is a million times faster than other methods
        TBUtils.setSetting('Notifier', 'modmailsubredditsfrompro', modmailSubredditsFromPro);

        modmailSubreddits = $("input[name=modmailsubreddits]").val();
        modmailFilteredSubreddits = modmailSubreddits;

        if (modmailSubredditsFromPro) {
            // use MMP's filtered subs
            // we don't want to overwrite the user's regular settings, just bypass them,
            // so don't actually save modmailSubreddits if they are using filtered subs from MMP

            modmailFilteredSubreddits = 'mod';
            if (TBUtils.getSetting('ModMailPro', 'filteredsubs', []).length > 0) {
                modmailFilteredSubreddits += '-' + TBUtils.getSetting('ModMailPro', 'filteredsubs', []).join('-');
            }
        } else {
            // save manually set filtered subs
            if (modmailSubreddits !== TBUtils.getSetting('Notifier', 'modmailsubreddits', '')) {
                TBUtils.setSetting('Notifier', 'modmailcount', 0);
                TBUtils.setSetting('Notifier', 'lastseenmodmail', -1);
            }
            TBUtils.setSetting('Notifier', 'modmailsubreddits', modmailSubreddits);
        }

        TBUtils.setSetting('Notifier', 'compacthide', $("#compactHide").prop('checked'));

        TBUtils.setSetting('Utils', 'debugMode', $("#debugMode").prop('checked'));
        TBUtils.setSetting('Utils', 'betaMode', $("#betaMode").prop('checked'));

        // Save shortcuts
        var $shortcuts = $('.tb-window-content-shortcuts-tr');
        if ($shortcuts.length === 0) {
            TBUtils.setSetting('Notifier', 'shortcuts2', {});
        } else {
            shortcuts2 = {};

            $shortcuts.each(function () {
                var $this = $(this),
                    name = $this.find('input[name=name]').val(),
                    url = $this.find('input[name=url]').val();

                if (name.trim() !== '' || url.trim() !== '') {
                    shortcuts2[escape(name)] = escape(url);
                }
            });

            TBUtils.setSetting('Notifier', 'shortcuts2', shortcuts2);
        }

        // Save which modules are enabled.
        TBUtils.setSetting('ModMailPro', 'enabled', $("#mmpEnabled").prop('checked'));
        TBUtils.setSetting('RemovalReasons', 'enabled', $("#rrEnabled").prop('checked'));
        TBUtils.setSetting('QueueTools', 'enabled', $("#qtEnabled").prop('checked'));
        TBUtils.setSetting('UserNotes', 'enabled', $("#notesEnabled").prop('checked'));
        TBUtils.setSetting('DomainTagger', 'enabled', $("#dtagEnabled").prop('checked'));
        TBUtils.setSetting('TBConfig', 'enabled', $("#configEnabled").prop('checked'));
        TBUtils.setSetting('CommentsMod', 'enabled', $("#commentsEnabled").prop('checked'));
        TBUtils.setSetting('ModMatrix', 'enabled', $("#modmatrixEnabled").prop('checked'));
        TBUtils.setSetting('Notifier', 'enabled', $("#notifierEnabled").prop('checked'));

        // Save QT settings.
        TBUtils.setSetting('QueueTools', 'hideactioneditems', $("#hideactioneditems").prop('checked'));
        TBUtils.setSetting('QueueTools', 'ignoreonapprove', $("#ignoreonapprove").prop('checked'));
        TBUtils.setSetting('QueueTools', 'rtscomment', $("#rtscomment").prop('checked'));
        TBUtils.setSetting('QueueTools', 'sortmodqueue', $("#sortmodqueue").prop('checked'));
        TBUtils.setSetting('QueueTools', 'sortunmoderated', $("#sortunmoderated").prop('checked'));
        TBUtils.setSetting('QueueTools', 'linktoqueues', $("#linktoqueues").prop('checked'));

        // Save RR settings.
        //TBUtils.setSetting('RemovalReasons', 'removalreasons', $("#removalreasons").prop('checked'));
        TBUtils.setSetting('RemovalReasons', 'commentreasons', $("#commentreasons").prop('checked'));

        // save cache settings.
        TBUtils.setSetting('cache', 'longlength', $("input[name=longLength]").val());
        TBUtils.setSetting('cache', 'shortlength', $("input[name=shortLength]").val());

        if ($("#clearcache").prop('checked')) {
            TBUtils.clearCache();
        }


        $('.tb-settings').remove();
        $body.css('overflow', 'auto');
        window.location.reload();
    });


    $body.on('click', '.tb-help-main', function () {
        var $this = $(this),
            tab = $(this).attr('currentpage'),
            module = $this.data('module');

        $tab = $('.' + tab);

        var helpwindow = window.open('', '', 'width=500,height=600,location=0,menubar=0,top=100,left=100');

        if (module) {
            // we do fancy stuff here
            var htmlcontent = 'Loading...';

            // We should use this, eventually...
            TBUtils.readFromWiki('toolbox', 'livedocs/'+module, false, function (result) {
                var parser = SnuOwnd.getParser(SnuOwnd.getRedditRenderer(SnuOwnd.DEFAULT_BODY_FLAGS | SnuOwnd.HTML_ALLOW_ELEMENT_WHITELIST));

                helpwindow.document.getElementById('help-content').innerHTML = parser.render(result);
            });
        } else {
            var htmlcontent = $tab.find('.tb-help-main-content').html();
        }

        var html = '\
        <!DOCTYPE html>\
        <html>\
        <head>\
        <style>\
        body {\
        font: normal x-small verdana,arial,helvetica,sans-serif;\
        }\
        </style>\
        </head>\
        <body>\
        <div class="help-content" id="help-content">' + htmlcontent + '</div>\
        </body>\
        </html>\
        ';

        helpwindow.document.write(html);
        helpwindow.focus();
    });

    // Close the Settings menu
    $body.on('click', '.tb-close', function () {
        $('.tb-settings').remove();
        $body.css('overflow', 'auto');
    });

    //
    // Counters and notifications
    //

    // Mark all modmail messages read when visiting a modmail related page. This is done outside the function since it only has to run on page load when the page is modmail related.
    // If it was part of the function it would fail to show notifications when the user multiple tabs open and the script runs in a modmail tab.
    if (TBUtils.isModmailUnread || TBUtils.isModmail) {
        $.log('clearing all unread stuff');

        // We have nothing unread if we're on the mod mail page.
        TBUtils.setSetting('Notifier', 'lastseenmodmail', now);
        modmailCount = TBUtils.setSetting('Notifier', 'modmailcount', 0);

        $.getJSON('/r/' + modmailFilteredSubreddits + '/message/moderator/unread.json', function (json) {
            $.each(json.data.children, function (i, value) {

                var unreadmessageid = value.data.name;

                $.post('/api/read_message', {
                    id: unreadmessageid,
                    uh: TBUtils.modhash,
                    api_type: 'json'
                });
            });
        });
    }


    function getmessages() {
        // get some of the variables again, since we need to determine if there are new messages to display and counters to update.
        var lastchecked = TBUtils.getSetting('Notifier', 'lastchecked', -1),
            author = '',
            body_html = '';

        // Update now.
        now = new Date().getTime();


        // Update counters.
        unreadMessageCount = TBUtils.getSetting('Notifier', 'unreadmessagecount', 0);
        modqueueCount = TBUtils.getSetting('Notifier', 'modqueuecount', 0);
        unmoderatedCount = TBUtils.getSetting('Notifier', 'unmoderatedcount', 0);
        modmailCount = TBUtils.getSetting('Notifier', 'modmailcount', 0);

        //
        // Update methods
        //

        function updateMessagesCount(count) {
            var $mail = $('#mail'),
                $mailCount = $('#mailCount'),
                $mailcount = $('#mailcount'),
                $tb_mail = $('#tb-mail'),
                $tb_mailCount = $('#tb-mailCount');
            if (count < 1) {
                $mailCount.empty();
                $mail.attr('class', 'nohavemail');
                $mail.attr('title', 'no new mail!');
                $mail.attr('href', '/message/inbox/');
                $mailcount.attr('href', '' + messageunreadurl);
                $tb_mail.attr('class', 'nohavemail');
                $tb_mail.attr('title', 'no new mail!');
                $tb_mail.attr('href', '/message/inbox/');
                $('#tb-mailCount').attr('href', '/message/inbox/');
            } else {
                $mail.attr('class', 'havemail');
                $mail.attr('title', 'new mail!');
                $mail.attr('href', messageunreadurl);
                $mailcount.attr('href', messageunreadurl);
                $tb_mail.attr('class', 'havemail');
                $tb_mail.attr('title', 'new mail!');
                $tb_mail.attr('href', messageunreadurl);
                $tb_mailCount.attr('href', messageunreadurl);
            }
            $tb_mailCount.text('[' + count + ']');

            if (count > 0) {
                $('#mailCount').text('[' + count + ']');
            }
        }

        function updateModqueueCount(count) {
            $('#tb-queueCount').text('[' + count + ']');
        }

        function updateUnmodCount(count) {
            $('#tb-unmoderatedcount').text('[' + count + ']');
        }

        function updateModMailCount(count) {
            var $modmail = $('#modmail'),
                $tb_modmail = $('#tb-modmail');
            if (count < 1) {
                $tb_modmail.attr('class', 'nohavemail');
                $tb_modmail.attr('title', 'no new mail!');
                // $tb_modmail.attr('href', '/r/' + modmailFilteredSubreddits + '/message/moderator');
                $tb_modmail.attr('href', '/message/moderator');
            } else {
                $modmail.attr('class', 'havemail');
                $modmail.attr('title', 'new mail!');
                $modmail.attr('href', modmailunreadurl);
                $tb_modmail.attr('class', 'havemail');
                $tb_modmail.attr('title', 'new mail!');
                $tb_modmail.attr('href', modmailunreadurl);
            }
            $('#tb-modmailcount').text('[' + count + ']');
            // $tb_modmail.attr('href', '/message/moderator/');
        }

        if (!newLoad && (now - lastchecked) < checkInterval) {
            updateMessagesCount(unreadMessageCount);
            updateModqueueCount(modqueueCount);
            updateUnmodCount(unmoderatedCount);
            updateModMailCount(modmailCount);
            return;
        }

        newLoad = false;

        //$.log('updating totals');
        // We're checking now.
        TBUtils.setSetting('Notifier', 'lastchecked', now);

        //
        // Messages
        //
        // The reddit api is silly sometimes, we want the title or reported comments and there is no easy way to get it, so here it goes:
        // a silly function to get the title anyway. The $.getJSON is wrapped in a function to prevent if from running async outside the loop.

        function getcommentitle(unreadsubreddit, unreadcontexturl, unreadcontext, unreadauthor, unreadbody_html) {
            $.getJSON(unreadcontexturl, function (jsondata) {
                var commenttitle = jsondata[0].data.children[0].data.title;
                if(straightToInbox && messageunreadlink) {
                    TBUtils.notification('Reply from: ' + unreadauthor + ' in:  ' + unreadsubreddit, ' post: ' + commenttitle + '\n body:\n' + $(unreadbody_html).text(), '/message/unread/');
                } else if (straightToInbox) {
                    TBUtils.notification('Reply from: ' + unreadauthor + ' in:  ' + unreadsubreddit, ' post: ' + commenttitle + '\n body:\n' + $(unreadbody_html).text(), '/message/inbox/');
                } else {
                    TBUtils.notification('Reply from: ' + unreadauthor + ' in:  ' + unreadsubreddit, ' post: ' + commenttitle + '\n body:\n' + $(unreadbody_html).text(), '' + unreadcontext);
                }
            });
        }

        // getting unread messages
        $.getJSON('/message/unread.json', function (json) {
            var count = json.data.children.length || 0;
            TBUtils.setSetting('Notifier', 'unreadmessagecount', count);
            updateMessagesCount(count);
            if (count === 0) return;
            // Are we allowed to show a popup?
            if (messageNotifications && count > unreadMessageCount) {


                // set up an array in which we will load the last 100 messages that have been displayed.
                // this is done through a array since the modqueue is in chronological order of post date, so there is no real way to see what item got send to queue first.
                var pushedunread = TBUtils.getSetting('Notifier', 'unreadpushed', []);
                //$.log(consolidatedMessages);
                if (consolidatedMessages) {
                    var notificationbody, messagecount = 0;
                    $.each(json.data.children, function (i, value) {


                        if ($.inArray(value.data.name, pushedunread) == -1 && value.kind == 't1') {
                            var subreddit = value.data.subreddit,
                                author = value.data.author;

                            if (!notificationbody) {
                                notificationbody = 'reply from: ' + author + '. in:' + subreddit + '\n';
                            } else {
                                notificationbody = notificationbody + 'reply from: ' + author + '. in:' + subreddit + '\n';
                            }
                            messagecount++;
                            pushedunread.push(value.data.name);
                            // if it is a personal message, or some other unknown idea(future proof!)  we use this code block
                        } else if ($.inArray(value.data.name, pushedunread) == -1) {
                            var subject = value.data.subject,
                                author = value.data.author;

                            if (!notificationbody) {
                                notificationbody = 'pm from: ' + author + ' - ' + subject + '\n';
                            } else {
                                notificationbody = notificationbody + 'pm from: ' + author + ' - ' + subject + '\n';
                            }
                            messagecount++;
                            pushedunread.push(value.data.name);
                        }
                    });


                    //$.log(messagecount);
                    //$.log(notificationbody);
                    if (messagecount === 1) {
                        TBUtils.notification('One new message!', notificationbody, messageunreadurl);

                    } else if (messagecount > 1) {
                        TBUtils.notification(messagecount.toString() + ' new messages!', notificationbody, messageunreadurl);
                    }



                } else {
                    $.each(json.data.children, function (i, value) {

                        if ($.inArray(value.data.name, pushedunread) == -1 && value.kind == 't1') {

                            var context = value.data.context,
                                body_html = TBUtils.htmlDecode(value.data.body_html),
                                author = value.data.author,
                                subreddit = value.data.subreddit,
                                contexturl = context.slice(0, -10) + '.json';

                            getcommentitle(subreddit, contexturl, context, author, body_html);
                            pushedunread.push(value.data.name);

                            // if it is a personal message, or some other unknown idea(future proof!)  we use this code block
                        } else if ($.inArray(value.data.name, pushedunread) == -1) {
                            var author = value.data.author,
                                body_html = TBUtils.htmlDecode(value.data.body_html),
                                subject = value.data.subject,
                                id = value.data.id;

                            TBUtils.notification('New message:' + subject, $(body_html).text() + '... \n \n from:' + author, '/message/messages/' + id);
                            pushedunread.push(value.data.name);
                        }
                    });
                }
                if (pushedunread.length > 100) {
                    pushedunread.splice(0, 100 - pushedunread.length);
                }
                TBUtils.setSetting('Notifier', 'unreadpushed', pushedunread);


            }
        });

        //
        // Modqueue
        //
        // wrapper around $.getJSON so it can be part of a loop


        function procesmqcomments(mqlinkid, mqreportauthor, mqidname) {
            $.getJSON(mqlinkid, function (jsondata) {
                var infopermalink = jsondata.data.children[0].data.permalink,
                    infotitle = jsondata.data.children[0].data.title,
                    infosubreddit = jsondata.data.children[0].data.subreddit;
                infopermalink = infopermalink + mqidname.substring(3);
                TBUtils.notification('Modqueue - /r/' + infosubreddit + ' - comment:', mqreportauthor + '\'s comment in ' + infotitle, infopermalink + '?context=3');
            });
        }
        // getting modqueue
        $.getJSON('/r/' + modSubreddits + '/about/modqueue.json?limit=100', function (json) {
            var count = json.data.children.length || 0;
            updateModqueueCount(count);
            //$.log(modNotifications);
            if (modNotifications && count > modqueueCount) {
                // Ok let's have a look and see if there are actually new items to display
                //$.log('test');
                // set up an array in which we will load the last 100 items that have been displayed.
                // this is done through a array since the modqueue is in chronological order of post date, so there is no real way to see what item got send to queue first.
                var pusheditems = TBUtils.setSetting('Notifier', 'modqueuepushed', []);
                //$.log(consolidatedMessages);
                if (consolidatedMessages) {
                    //$.log('here we go!');
                    var notificationbody, queuecount = 0, xmoreModqueue = 0;
                    $.each(json.data.children, function (i, value) {


                        if ($.inArray(value.data.name, pusheditems) == -1 && value.kind == 't3') {
                            var subreddit = value.data.subreddit,
                                author = value.data.author;

							if (!notificationbody) {
								notificationbody  = 'post from: ' + author + ', in: ' + subreddit + '\n';
							} else if (queuecount<= 6){
								notificationbody += 'post from: ' + author + ', in: ' + subreddit + '\n';
							} else if (queuecount> 6) {
								xmoreModqueue++;
							}
							
                            queuecount++;
                            pusheditems.push(value.data.name);
                        } else if ($.inArray(value.data.name, pusheditems) == -1) {
                            var subreddit = value.data.subreddit,
                                author = value.data.author;

                            if (!notificationbody) {
                                notificationbody = 'comment from: ' + author + ', in ' + subreddit + '\n';
                            } else if (queuecount<= 6){
                                notificationbody = notificationbody + 'comment from: ' + author + ',  in' + subreddit + '\n';
							} else if (queuecount> 6) {
								xmoreModqueue++;
							}
                            queuecount++;
                            pusheditems.push(value.data.name);
                        }
                    });

					if (xmoreModqueue>0) {
						notificationbody = notificationbody + '\n and: ' + xmoreModqueue.toString() + ' more items \n';
					}
                    //$.log(queuecount);
                    //$.log(notificationbody);
                    if (queuecount === 1) {
                        TBUtils.notification('One new modqueue item!', notificationbody, '/r/' + modSubreddits + '/about/modqueue');

                    } else {
                        TBUtils.notification(queuecount.toString() + ' new modqueue items!', notificationbody, '/r/' + modSubreddits + '/about/modqueue');
                    }

                } else {

                    $.each(json.data.children, function (i, value) {
                        if ($.inArray(value.data.name, pusheditems) == -1 && value.kind == 't3') {

                            var mqpermalink = value.data.permalink,
                                mqtitle = value.data.title,
                                mqauthor = value.data.author,
                                mqsubreddit = value.data.subreddit;

                            TBUtils.notification('Modqueue: /r/' + mqsubreddit + ' - post', mqtitle + ' By: ' + mqauthor, mqpermalink);
                            pusheditems.push(value.data.name);
                        } else if ($.inArray(value.data.name, pusheditems) == -1) {
                            var reportauthor = value.data.author,
                                idname = value.data.name,
                                linkid = '/api/info.json?id=' + value.data.link_id;

                            //since we want to add some adition details to this we call the previous declared function
                            procesmqcomments(linkid, reportauthor, idname);
                            pusheditems.push(value.data.name);
                        }
                    });

                }
                if (pusheditems.length > 100) {
                    pusheditems.splice(0, 100 - pusheditems.length);
                }
                TBUtils.setSetting('Notifier', 'modqueuepushed', pusheditems);


            }
            TBUtils.setSetting('Notifier', 'modqueuecount', count);
        });

        //
        // Unmoderated
        //
        // getting unmoderated queue
        if (unmoderatedOn || unmoderatedNotifications) {
            $.getJSON('/r/' + unmoderatedSubreddits + '/about/unmoderated.json?limit=100', function (json) {
                var count = json.data.children.length || 0;
					

                if (unmoderatedNotifications && count > unmoderatedCount) {
                    var lastSeen = TBUtils.getSetting('Notifier', 'lastseenunmoderated', -1);

                    if (consolidatedMessages) {
                        var notificationbody, queuecount = 0, xmoreUnmod = 0;

                        $.each(json.data.children, function (i, value) {
                            if (!lastSeen || value.data.created_utc * 1000 > lastSeen) {
                                var subreddit = value.data.subreddit
                                  , author    = value.data.author;

								 
                                if (!notificationbody) {
                                    notificationbody  = 'post from: ' + author + ', in: ' + subreddit + '\n';
                                } else if (queuecount<= 6){
                                    notificationbody += 'post from: ' + author + ', in: ' + subreddit + '\n';
                                } else if (queuecount> 6) {
									xmoreUnmod++;
								}

                                queuecount++;

                            }
                        });
						
						if (xmoreUnmod>0) {
							notificationbody = notificationbody + '\n and: ' + xmoreUnmod.toString() + ' more items\n';
						}

                        if (queuecount === 1) {
                            TBUtils.notification('One new unmoderated item!', notificationbody, '/r/' + unmoderatedSubreddits + '/about/unmoderated');
                        } else {
                            TBUtils.notification(queuecount.toString() + ' new unmoderated items!', notificationbody, '/r/' + unmoderatedSubreddits + '/about/unmoderated');
                        }
                    } else {
                        $.each(json.data.children, function (i, value) {
                            if (!lastSeen || value.data.created_utc * 1000 > lastSeen) {
                                var uqpermalink = value.data.permalink,
                                    uqtitle = value.data.title,
                                    uqauthor = value.data.author,
                                    uqsubreddit = value.data.subreddit;

                                TBUtils.notification('Unmoderated: /r/' + uqsubreddit + ' - post', uqtitle + ' By: ' + uqauthor, uqpermalink);
                            }
                        });
                    }

                    TBUtils.setSetting('Notifier', 'lastseenunmoderated', now);
                }

                TBUtils.setSetting('Notifier', 'unmoderatedcount', count);

                if (unmoderatedOn) {
                    updateUnmodCount(count);
                }
            });
        }

        //
        // Modmail
        //
        // getting unread modmail, will not show replies because... well the api sucks in that regard.
<<<<<<< HEAD
        $.getJSON('/r/' + modmailFilteredSubreddits + '/message/moderator.json', function (json) {
            console.log('getting modmail');
=======
        $.getJSON('http://www.reddit.com/r/' + modmailFilteredSubreddits + '/message/moderator.json', function (json) {
>>>>>>> d6a680ad

            var count = json.data.children.length || 0;
            if (count === 0) {
                TBUtils.setSetting('Notifier', 'modmailcount', count);
                updateModMailCount(count);
                return;
            }

            var lastSeen = TBUtils.getSetting('Notifier', 'lastseenmodmail', -1),
                newIdx = '',
                title = '',
                text = '',
                newCount = 0;

            for (var i = 0; i < json.data.children.length; i++) {
                var messageTime = json.data.children[i].data.created_utc * 1000,
                    messageAuthor = json.data.children[i].data.author;

                var isInviteSpam = false;
                if (TBUtils.getSetting('ModMailPro', 'hideinvitespam', false) && (json.data.children[i].data.subject == 'moderator invited' || json.data.children[i].data.subject == 'moderator added')) {
                    isInviteSpam = true;
                }

                if ((!lastSeen || messageTime > lastSeen) && messageAuthor !== TBUtils.logged && !isInviteSpam) {
                    newCount++;
                    if (!newIdx) { newIdx = i; }
                }
            }

            //$.log('New messages: ', newCount);

            if (modmailNotifications && newCount > 0 && newCount !== modmailCount) {  // Don't show the message twice.
                var notificationbody, messagecount = 0, xmoreModMail = 0;

                if (consolidatedMessages || newCount>5) {

                    $.each(json.data.children, function (i, value) {

                        var isInviteSpam = false;
                        if (TBUtils.getSetting('ModMailPro', 'hideinvitespam', false) && (value.data.subject == 'moderator invited' || value.data.subject == 'moderator added')) {
                            isInviteSpam = true;
                        }

                        var subreddit = value.data.subreddit,
                            author = value.data.author;

                        // Prevent changing the message body, since this loops through all messages, again.
                        // In all honesty, all of this needs to be rewriten...
                        if (author !== TBUtils.logged && !isInviteSpam) {
                            messagecount++;
                            if (messagecount > newCount) return false;								

                            if (!notificationbody) {
                                notificationbody = 'from: ' + author + ', in:' + subreddit + '\n';
                            } else if (messagecount <= 6) {
                                notificationbody = notificationbody + 'from: ' + author + ', in:' + subreddit + '\n';
                            } else if (messagecount > 6) { 
							xmoreModMail++;
							}
                        }
                    });

                    if (newCount === 1) {
                        TBUtils.notification('One new modmail!', notificationbody, modmailunreadurl);

                    } else if (newCount > 1) {
<<<<<<< HEAD
                        TBUtils.notification(newCount.toString() + ' new modmail!', notificationbody, modmailunreadurl);
=======
						if (xmoreModMail>0) {
					    	notificationbody = notificationbody + '\n and: ' + xmoreModMail.toString() + ' more \n';
						}
                        TBUtils.notification(newCount.toString() + ' new modmail!', notificationbody, 'http://www.reddit.com' + modmailunreadurl);
>>>>>>> d6a680ad
                    }
                } else {
                    $.each(json.data.children, function (i, value) {

                        var isInviteSpam = false;
                        if (TBUtils.getSetting('ModMailPro', 'hideinvitespam', false) && (value.data.subject == 'moderator invited' || value.data.subject == 'moderator added')) {
                            isInviteSpam = true;
                        }

                        var author = value.data.author;

                        if (author !== TBUtils.logged && !isInviteSpam) {
                            // Sending 100 messages, since this loops through all messages, again.
                            // In all honesty, all of this needs to be rewriten...
                            messagecount++;
                            if (messagecount > newCount) return false;

                            var modmailbody = value.data.body;
                            modmailsubject = value.data.subject;
                            modmailsubreddit = value.data.subreddit;
                            modmailpermalink = value.data.id;

                            TBUtils.notification('Modmail: /r/' + modmailsubreddit + ' : ' + modmailsubject, modmailbody, '/message/messages/' + modmailpermalink);
                        }
                    });

                }
            }

            TBUtils.setSetting('Notifier', 'modmailcount', newCount);
            updateModMailCount(newCount);

        });
    }
    // How often we check for new messages, this will later be adjustable in the settings.
    if (notifierEnabled) {
        setInterval(getmessages, checkInterval);
        getmessages();
    } else { // todo: this is a temp hack until 2.2
        TBUtils.setSetting('Notifier', 'unreadmessagecount', 0);
        TBUtils.setSetting('Notifier', 'modqueuecount', 0);
        TBUtils.setSetting('Notifier', 'unmoderatedcount', 0);
        TBUtils.setSetting('Notifier', 'modmailcount', 0);
    }

}

(function() {
    // wait for storage
    window.addEventListener("TBUtilsLoaded", function () {
        $.log("got tbutils");
        notifier();
    });
})();<|MERGE_RESOLUTION|>--- conflicted
+++ resolved
@@ -85,7 +85,7 @@
 
     // this is a placeholder from issue #217
     // TODO: provide an option for this once we fix modmailpro filtering
-    modmailunreadurl = '/message/moderator/';
+    modmailunreadurl = '/message/moderator/'
     if (modmailunreadlink) {
         // modmailunreadurl = '/r/' + modmailFilteredSubreddits + '/message/moderator/unread';
         modmailunreadurl += 'unread/';
@@ -132,14 +132,14 @@
         <span><label class="tb-first-run">&#060;-- Click for settings &nbsp;&nbsp;&nbsp;</label><span>\
         <span id="tb-toolbarshortcuts"></span>\
         <span id="tb-toolbarcounters">\
-            <a title="no mail" href="/message/inbox/" class="nohavemail" id="tb-mail"></a> \
-            <a href="/message/inbox/" class="tb-toolbar" id="tb-mailCount"></a>\
-            <!-- <a title="modmail" href="/r/' + modmailFilteredSubreddits + '/message/moderator/" id="tb-modmail" class="nohavemail"></a> -->\
-            <!-- <a href="/r/' + modmailFilteredSubreddits + '/message/moderator/" class="tb-toolbar" id="tb-modmailcount"></a> -->\
-            <a title="modmail" href="/message/moderator/" id="tb-modmail" class="nohavemail"></a>\
-            <a href="/message/moderator/" class="tb-toolbar" id="tb-modmailcount"></a>\
-            <a title="modqueue" href="/r/' + modSubreddits + '/about/modqueue" id="tb-modqueue"></a> \
-            <a href="/r/' + modSubreddits + '/about/modqueue" class="tb-toolbar" id="tb-queueCount"></a>\
+            <a title="no mail" href="http://www.reddit.com/message/inbox/" class="nohavemail" id="tb-mail"></a> \
+            <a href="http://www.reddit.com/message/inbox/" class="tb-toolbar" id="tb-mailCount"></a>\
+            <!-- <a title="modmail" href="http://www.reddit.com/r/' + modmailFilteredSubreddits + '/message/moderator/" id="tb-modmail" class="nohavemail"></a> -->\
+            <!-- <a href="http://www.reddit.com/r/' + modmailFilteredSubreddits + '/message/moderator/" class="tb-toolbar" id="tb-modmailcount"></a> -->\
+            <a title="modmail" href="http://www.reddit.com/message/moderator/" id="tb-modmail" class="nohavemail"></a>\
+            <a href="http://www.reddit.com/message/moderator/" class="tb-toolbar" id="tb-modmailcount"></a>\
+            <a title="modqueue" href="http://www.reddit.com/r/' + modSubreddits + '/about/modqueue" id="tb-modqueue"></a> \
+            <a href="http://www.reddit.com/r/' + modSubreddits + '/about/modqueue" class="tb-toolbar" id="tb-queueCount"></a>\
         </span>\
     </div>\
         ');
@@ -175,9 +175,9 @@
         $(TBUtils.mySubsData).each(function () {
             $body.find('#tb-my-subreddits table').append('\
             <tr data-subreddit="'+ this.subreddit +'"><td><a href="/r/'+ this.subreddit +'" target="_blank">/r/'+ this.subreddit +'</a></td> \
-            <td class="tb-my-subreddits-subreddit"><a title="/r/'+ this.subreddit +' modmail!" target="_blank" href="/r/'+ this.subreddit +'/message/moderator" class="generic-mail"></a>\
-            <a title="/r/'+ this.subreddit +' modqueue" target="_blank" href="/r/'+ this.subreddit +'/about/modqueue" class="generic-modqueue"></a>\
-            <a title="/r/'+ this.subreddit +' unmoderated" target="_blank" href="/r/'+ this.subreddit +'/about/unmoderated" class="generic-unmoderated"></a></td></tr>\
+            <td class="tb-my-subreddits-subreddit"><a title="/r/'+ this.subreddit +' modmail!" target="_blank" href="http://www.reddit.com/r/'+ this.subreddit +'/message/moderator" class="generic-mail"></a>\
+            <a title="/r/'+ this.subreddit +' modqueue" target="_blank" href="http://www.reddit.com/r/'+ this.subreddit +'/about/modqueue" class="generic-modqueue"></a>\
+            <a title="/r/'+ this.subreddit +' unmoderated" target="_blank" href="http://www.reddit.com/r/'+ this.subreddit +'/about/unmoderated" class="generic-unmoderated"></a></td></tr>\
             ');
         });
         $('.tb-livefilter-count').text($('#tb-my-subreddits table tr:visible').length);
@@ -206,8 +206,8 @@
     // if mod counters are on we append them to the rest of the counters here.
     if (unmoderatedOn) {
         $('#tb-bottombar').find('#tb-toolbarcounters').append('\
-            <a title="unmoderated" href="/r/' + unmoderatedSubreddits + '/about/unmoderated" id="tb-unmoderated"></a>\
-            <a href="/r/' + unmoderatedSubreddits + '/about/unmoderated" class="tb-toolbar" id="tb-unmoderatedcount"></a>\
+            <a title="unmoderated" href="http://www.reddit.com/r/' + unmoderatedSubreddits + '/about/unmoderated" id="tb-unmoderated"></a>\
+            <a href="http://www.reddit.com/r/' + unmoderatedSubreddits + '/about/unmoderated" class="tb-toolbar" id="tb-unmoderatedcount"></a>\
             ');
     }
 
@@ -372,7 +372,7 @@
                 </div>\
                 <div class="tb-window-tabs"></div>\
                 <div class="tb-window-content"></div>\
-                <div class="tb-window-footer"><input class="tb-save" type="button" value="save"></div>\
+                <div class="tb-window-footer" comment="for the looks"><input class="tb-save" type="button" value="save"></div>\
             </div></div>\
             ';
         $(html).appendTo('body').show();
@@ -624,16 +624,16 @@
         // About page
         var htmlabout = '\
         <div class="tb-window-content-about">\
-        <h3>About:</h3>	<a href="/r/toolbox" target="_blank">/r/toolbox v' + TBUtils.toolboxVersion + '</a> <br>\
-            made and maintained by: <a href="/user/creesch/">/u/creesch</a>, <a href="/user/agentlame">/u/agentlame</a>, <a href="/user/LowSociety">/u/LowSociety</a>,\
-            <a href="/user/TheEnigmaBlade">/u/TheEnigmaBlade</a>, <a href="/user/dakta">/u/dakta</a> and <a href="/user/largenocream">/u/largenocream</a> <br><br>\
+        <h3>About:</h3>	<a href="http://www.reddit.com/r/toolbox" target="_blank">/r/toolbox v' + TBUtils.toolboxVersion + '</a> <br>\
+            made and maintained by: <a href="http://www.reddit.com/user/creesch/">/u/creesch</a>, <a href="http://www.reddit.com/user/agentlame">/u/agentlame</a>, <a href="http://www.reddit.com/user/LowSociety">/u/LowSociety</a>,\
+            <a href="http://www.reddit.com/user/TheEnigmaBlade">/u/TheEnigmaBlade</a>, <a href="http://www.reddit.com/user/dakta">/u/dakta</a> and <a href="http://www.reddit.com/user/largenocream">/u/largenocream</a> <br><br>\
         <h3>Documentation by:</h3>\
-          <a href="/user/psdtwk">/u/psdtwk</a><br><br>\
+          <a href="http://www.reddit.com/user/psdtwk">/u/psdtwk</a><br><br>\
         <!--h3>Special thanks to:</h3>\
-          <a href="/user/largenocream">/u/largenocream</a> - Usernotes ver 3 schema and converter<br><br-->\
+          <a href="http://www.reddit.com/user/largenocream">/u/largenocream</a> - Usernotes ver 3 schema and converter<br><br-->\
         <h3>Credits:</h3>\
         <a href="http://www.famfamfam.com/lab/icons/silk/" target="_blank">Silk icon set by Mark James</a><br>\
-        <a href="/user/DEADB33F" target="_blank">Modtools base code by DEADB33F</a><br>\
+        <a href="http://www.reddit.com/user/DEADB33F" target="_blank">Modtools base code by DEADB33F</a><br>\
         <a href="https://github.com/gamefreak/snuownd" target="_blank">snuownd.js by gamefreak</a><br>\
         <a href="http://ace.c9.io/" target="_blank">Ace embeddable code editor</a><br><br>\
         <h3>License:</h3>\
@@ -926,7 +926,7 @@
         TBUtils.setSetting('Notifier', 'lastseenmodmail', now);
         modmailCount = TBUtils.setSetting('Notifier', 'modmailcount', 0);
 
-        $.getJSON('/r/' + modmailFilteredSubreddits + '/message/moderator/unread.json', function (json) {
+        $.getJSON('http://www.reddit.com/r/' + modmailFilteredSubreddits + '/message/moderator/unread.json', function (json) {
             $.each(json.data.children, function (i, value) {
 
                 var unreadmessageid = value.data.name;
@@ -971,21 +971,21 @@
                 $mailCount.empty();
                 $mail.attr('class', 'nohavemail');
                 $mail.attr('title', 'no new mail!');
-                $mail.attr('href', '/message/inbox/');
-                $mailcount.attr('href', '' + messageunreadurl);
+                $mail.attr('href', 'http://www.reddit.com/message/inbox/');
+                $mailcount.attr('href', 'http://www.reddit.com' + messageunreadurl);
                 $tb_mail.attr('class', 'nohavemail');
                 $tb_mail.attr('title', 'no new mail!');
-                $tb_mail.attr('href', '/message/inbox/');
-                $('#tb-mailCount').attr('href', '/message/inbox/');
+                $tb_mail.attr('href', 'http://www.reddit.com/message/inbox/');
+                $('#tb-mailCount').attr('href', 'http://www.reddit.com/message/inbox/');
             } else {
                 $mail.attr('class', 'havemail');
                 $mail.attr('title', 'new mail!');
-                $mail.attr('href', messageunreadurl);
-                $mailcount.attr('href', messageunreadurl);
+                $mail.attr('href', 'http://www.reddit.com' + messageunreadurl);
+                $mailcount.attr('href', 'http://www.reddit.com' + messageunreadurl);
                 $tb_mail.attr('class', 'havemail');
                 $tb_mail.attr('title', 'new mail!');
-                $tb_mail.attr('href', messageunreadurl);
-                $tb_mailCount.attr('href', messageunreadurl);
+                $tb_mail.attr('href', 'http://www.reddit.com' + messageunreadurl);
+                $tb_mailCount.attr('href', 'http://www.reddit.com' + messageunreadurl);
             }
             $tb_mailCount.text('[' + count + ']');
 
@@ -1008,18 +1008,18 @@
             if (count < 1) {
                 $tb_modmail.attr('class', 'nohavemail');
                 $tb_modmail.attr('title', 'no new mail!');
-                // $tb_modmail.attr('href', '/r/' + modmailFilteredSubreddits + '/message/moderator');
-                $tb_modmail.attr('href', '/message/moderator');
+                // $tb_modmail.attr('href', 'http://www.reddit.com/r/' + modmailFilteredSubreddits + '/message/moderator');
+                $tb_modmail.attr('href', 'http://www.reddit.com/message/moderator');
             } else {
                 $modmail.attr('class', 'havemail');
                 $modmail.attr('title', 'new mail!');
-                $modmail.attr('href', modmailunreadurl);
+                $modmail.attr('href', 'http://www.reddit.com' + modmailunreadurl);
                 $tb_modmail.attr('class', 'havemail');
                 $tb_modmail.attr('title', 'new mail!');
-                $tb_modmail.attr('href', modmailunreadurl);
+                $tb_modmail.attr('href', 'http://www.reddit.com' + modmailunreadurl);
             }
             $('#tb-modmailcount').text('[' + count + ']');
-            // $tb_modmail.attr('href', '/message/moderator/');
+            // $tb_modmail.attr('href', 'http://www.reddit.com/message/moderator/');
         }
 
         if (!newLoad && (now - lastchecked) < checkInterval) {
@@ -1046,17 +1046,17 @@
             $.getJSON(unreadcontexturl, function (jsondata) {
                 var commenttitle = jsondata[0].data.children[0].data.title;
                 if(straightToInbox && messageunreadlink) {
-                    TBUtils.notification('Reply from: ' + unreadauthor + ' in:  ' + unreadsubreddit, ' post: ' + commenttitle + '\n body:\n' + $(unreadbody_html).text(), '/message/unread/');
+                    TBUtils.notification('Reply from: ' + unreadauthor + ' in:  ' + unreadsubreddit, ' post: ' + commenttitle + '\n body:\n' + $(unreadbody_html).text(), 'http://www.reddit.com/message/unread/');
                 } else if (straightToInbox) {
-                    TBUtils.notification('Reply from: ' + unreadauthor + ' in:  ' + unreadsubreddit, ' post: ' + commenttitle + '\n body:\n' + $(unreadbody_html).text(), '/message/inbox/');
+                    TBUtils.notification('Reply from: ' + unreadauthor + ' in:  ' + unreadsubreddit, ' post: ' + commenttitle + '\n body:\n' + $(unreadbody_html).text(), 'http://www.reddit.com/message/inbox/');
                 } else {
-                    TBUtils.notification('Reply from: ' + unreadauthor + ' in:  ' + unreadsubreddit, ' post: ' + commenttitle + '\n body:\n' + $(unreadbody_html).text(), '' + unreadcontext);
+                    TBUtils.notification('Reply from: ' + unreadauthor + ' in:  ' + unreadsubreddit, ' post: ' + commenttitle + '\n body:\n' + $(unreadbody_html).text(), 'http://www.reddit.com' + unreadcontext);
                 }
             });
         }
 
         // getting unread messages
-        $.getJSON('/message/unread.json', function (json) {
+        $.getJSON('http://www.reddit.com/message/unread.json', function (json) {
             var count = json.data.children.length || 0;
             TBUtils.setSetting('Notifier', 'unreadmessagecount', count);
             updateMessagesCount(count);
@@ -1104,10 +1104,10 @@
                     //$.log(messagecount);
                     //$.log(notificationbody);
                     if (messagecount === 1) {
-                        TBUtils.notification('One new message!', notificationbody, messageunreadurl);
+                        TBUtils.notification('One new message!', notificationbody, 'http://www.reddit.com' + messageunreadurl);
 
                     } else if (messagecount > 1) {
-                        TBUtils.notification(messagecount.toString() + ' new messages!', notificationbody, messageunreadurl);
+                        TBUtils.notification(messagecount.toString() + ' new messages!', notificationbody, 'http://www.reddit.com' + messageunreadurl);
                     }
 
 
@@ -1121,7 +1121,7 @@
                                 body_html = TBUtils.htmlDecode(value.data.body_html),
                                 author = value.data.author,
                                 subreddit = value.data.subreddit,
-                                contexturl = context.slice(0, -10) + '.json';
+                                contexturl = 'http://www.reddit.com' + context.slice(0, -10) + '.json';
 
                             getcommentitle(subreddit, contexturl, context, author, body_html);
                             pushedunread.push(value.data.name);
@@ -1133,7 +1133,7 @@
                                 subject = value.data.subject,
                                 id = value.data.id;
 
-                            TBUtils.notification('New message:' + subject, $(body_html).text() + '... \n \n from:' + author, '/message/messages/' + id);
+                            TBUtils.notification('New message:' + subject, $(body_html).text() + '... \n \n from:' + author, 'http://www.reddit.com/message/messages/' + id);
                             pushedunread.push(value.data.name);
                         }
                     });
@@ -1159,11 +1159,11 @@
                     infotitle = jsondata.data.children[0].data.title,
                     infosubreddit = jsondata.data.children[0].data.subreddit;
                 infopermalink = infopermalink + mqidname.substring(3);
-                TBUtils.notification('Modqueue - /r/' + infosubreddit + ' - comment:', mqreportauthor + '\'s comment in ' + infotitle, infopermalink + '?context=3');
+                TBUtils.notification('Modqueue - /r/' + infosubreddit + ' - comment:', mqreportauthor + '\'s comment in ' + infotitle, 'http://www.reddit.com' + infopermalink + '?context=3');
             });
         }
         // getting modqueue
-        $.getJSON('/r/' + modSubreddits + '/about/modqueue.json?limit=100', function (json) {
+        $.getJSON('http://www.reddit.com/r/' + modSubreddits + '/about/modqueue.json?limit=100', function (json) {
             var count = json.data.children.length || 0;
             updateModqueueCount(count);
             //$.log(modNotifications);
@@ -1216,10 +1216,10 @@
                     //$.log(queuecount);
                     //$.log(notificationbody);
                     if (queuecount === 1) {
-                        TBUtils.notification('One new modqueue item!', notificationbody, '/r/' + modSubreddits + '/about/modqueue');
+                        TBUtils.notification('One new modqueue item!', notificationbody, 'http://www.reddit.com/r/' + modSubreddits + '/about/modqueue');
 
                     } else {
-                        TBUtils.notification(queuecount.toString() + ' new modqueue items!', notificationbody, '/r/' + modSubreddits + '/about/modqueue');
+                        TBUtils.notification(queuecount.toString() + ' new modqueue items!', notificationbody, 'http://www.reddit.com/r/' + modSubreddits + '/about/modqueue');
                     }
 
                 } else {
@@ -1232,12 +1232,12 @@
                                 mqauthor = value.data.author,
                                 mqsubreddit = value.data.subreddit;
 
-                            TBUtils.notification('Modqueue: /r/' + mqsubreddit + ' - post', mqtitle + ' By: ' + mqauthor, mqpermalink);
+                            TBUtils.notification('Modqueue: /r/' + mqsubreddit + ' - post', mqtitle + ' By: ' + mqauthor, 'http://www.reddit.com' + mqpermalink);
                             pusheditems.push(value.data.name);
                         } else if ($.inArray(value.data.name, pusheditems) == -1) {
                             var reportauthor = value.data.author,
                                 idname = value.data.name,
-                                linkid = '/api/info.json?id=' + value.data.link_id;
+                                linkid = 'http://www.reddit.com/api/info.json?id=' + value.data.link_id;
 
                             //since we want to add some adition details to this we call the previous declared function
                             procesmqcomments(linkid, reportauthor, idname);
@@ -1261,7 +1261,7 @@
         //
         // getting unmoderated queue
         if (unmoderatedOn || unmoderatedNotifications) {
-            $.getJSON('/r/' + unmoderatedSubreddits + '/about/unmoderated.json?limit=100', function (json) {
+            $.getJSON('http://www.reddit.com/r/' + unmoderatedSubreddits + '/about/unmoderated.json?limit=100', function (json) {
                 var count = json.data.children.length || 0;
 					
 
@@ -1295,9 +1295,9 @@
 						}
 
                         if (queuecount === 1) {
-                            TBUtils.notification('One new unmoderated item!', notificationbody, '/r/' + unmoderatedSubreddits + '/about/unmoderated');
+                            TBUtils.notification('One new unmoderated item!', notificationbody, 'http://www.reddit.com/r/' + unmoderatedSubreddits + '/about/unmoderated');
                         } else {
-                            TBUtils.notification(queuecount.toString() + ' new unmoderated items!', notificationbody, '/r/' + unmoderatedSubreddits + '/about/unmoderated');
+                            TBUtils.notification(queuecount.toString() + ' new unmoderated items!', notificationbody, 'http://www.reddit.com/r/' + unmoderatedSubreddits + '/about/unmoderated');
                         }
                     } else {
                         $.each(json.data.children, function (i, value) {
@@ -1307,7 +1307,7 @@
                                     uqauthor = value.data.author,
                                     uqsubreddit = value.data.subreddit;
 
-                                TBUtils.notification('Unmoderated: /r/' + uqsubreddit + ' - post', uqtitle + ' By: ' + uqauthor, uqpermalink);
+                                TBUtils.notification('Unmoderated: /r/' + uqsubreddit + ' - post', uqtitle + ' By: ' + uqauthor, 'http://www.reddit.com' + uqpermalink);
                             }
                         });
                     }
@@ -1327,12 +1327,7 @@
         // Modmail
         //
         // getting unread modmail, will not show replies because... well the api sucks in that regard.
-<<<<<<< HEAD
-        $.getJSON('/r/' + modmailFilteredSubreddits + '/message/moderator.json', function (json) {
-            console.log('getting modmail');
-=======
         $.getJSON('http://www.reddit.com/r/' + modmailFilteredSubreddits + '/message/moderator.json', function (json) {
->>>>>>> d6a680ad
 
             var count = json.data.children.length || 0;
             if (count === 0) {
@@ -1396,17 +1391,13 @@
                     });
 
                     if (newCount === 1) {
-                        TBUtils.notification('One new modmail!', notificationbody, modmailunreadurl);
+                        TBUtils.notification('One new modmail!', notificationbody, 'http://www.reddit.com' + modmailunreadurl);
 
                     } else if (newCount > 1) {
-<<<<<<< HEAD
-                        TBUtils.notification(newCount.toString() + ' new modmail!', notificationbody, modmailunreadurl);
-=======
 						if (xmoreModMail>0) {
 					    	notificationbody = notificationbody + '\n and: ' + xmoreModMail.toString() + ' more \n';
 						}
                         TBUtils.notification(newCount.toString() + ' new modmail!', notificationbody, 'http://www.reddit.com' + modmailunreadurl);
->>>>>>> d6a680ad
                     }
                 } else {
                     $.each(json.data.children, function (i, value) {
@@ -1429,7 +1420,7 @@
                             modmailsubreddit = value.data.subreddit;
                             modmailpermalink = value.data.id;
 
-                            TBUtils.notification('Modmail: /r/' + modmailsubreddit + ' : ' + modmailsubject, modmailbody, '/message/messages/' + modmailpermalink);
+                            TBUtils.notification('Modmail: /r/' + modmailsubreddit + ' : ' + modmailsubject, modmailbody, 'http://www.reddit.com/message/messages/' + modmailpermalink);
                         }
                     });
 
