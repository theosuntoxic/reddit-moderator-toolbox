// ==UserScript==
// @name        Mod User Notes
// @namespace   http://www.reddit.com/r/toolbox
// @author      agentlame, creesch
// @description Create and display user notes for mods.
// @include     *://www.reddit.com/*
// @include     *://reddit.com/*
// @include     *://*.reddit.com/*
// @downloadURL http://userscripts.org/scripts/source/170091.user.js
// @version     1.5.0
// ==/UserScript==

function usernotes() {
    if (!reddit.logged || !TBUtils.setting('UserNotes', 'enabled', true)) return;

    var subs = [];

    TBUtils.getModSubs(function () {
        run();
    });
    
    var PERMA_TO_THING_ID = /\/(\w+)\/\w+\/?$/;
    
    var ConstManager = function(init_pools) {
        return {
            _pools: init_pools,
            create: function(poolName, constant) {
                var pool = this._pools[poolName];
                var id = pool.indexOf(constant);
                if(id !== -1)
                    return id;
                pool.push(constant);
                return pool.length - 1;
            },
            get: function(poolName, id) {
                return this._pools[poolName][id];
            }
        };
    }
    
    function permaToThingID(permalink) {
        var linkMatches = permalink.match(PERMA_TO_THING_ID);
        if(linkMatches.length > 1) {
            return linkMatches[1];
        } else {
            return "";
        }
    }

    function postToWiki(sub, json) {
        TBUtils.noteCache[sub] = json;
        json = deflateNotes(json);

        TBUtils.postToWiki('usernotes', sub, json, true, false, function done(succ, err) {
            if (succ) {
                run();
            } else {
                console.log(err.responseText);
            }
        });
    }

    // RES NER support.
    $('div.content').on('DOMNodeInserted', function (e) {
        if (e.target.parentNode.id && e.target.parentNode.id === 'siteTable' && e.target.className.match(/sitetable/)) {
            run();
        }

        // Fixes expanding bug in mod mail.
        if ($(e.target).hasClass('clearleft')) {
            setTimeout(function () {
                run();
            }, 1000);
        }
    });

    function processThing(thing) {

        if ($(thing).hasClass('ut-processed')) {
            return;
        }
        $(thing).addClass('ut-processed');

        var subreddit = TBUtils.getThingInfo(thing, true).subreddit;

        if (!subreddit) return;

        var tag = '<span class="usernote-span-' +
            subreddit + '" style="color:#888888; font-size:x-small;">&nbsp;[<a class="add-user-tag-' +
            subreddit + '" id="add-user-tag" "href="javascript:;">N</a>]</span>';

        $(thing).attr('subreddit', subreddit);

        // More mod mail hackery... all this to see your own tags in mod mail.  It's likely not worth it.
        var userattrs = $(thing).find('.userattrs');
        if ($(userattrs).html() !== null) {
            $(userattrs).after(tag);
        } else {
            $(thing).find('.head').after(tag);
        }

        if ($.inArray(subreddit, subs) == -1) {
            subs.push(subreddit);
        }
    }

    function processSub(currsub) {
        if (TBUtils.noteCache[currsub] !== undefined) {
            setNotes(TBUtils.noteCache[currsub], currsub);
            return;
        }

        if (!currsub || TBUtils.noNotes.indexOf(currsub) != -1) return;

        TBUtils.readFromWiki(currsub, 'usernotes', true, function (resp) {
            if (!resp || resp === TBUtils.WIKI_PAGE_UNKNOWN) {
                return;
            }

            if (resp === TBUtils.NO_WIKI_PAGE) {
                TBUtils.noNotes.push(currsub);
                return;
            }

            if (!resp || resp.length < 1) {
                TBUtils.noNotes.push(currsub);
                return;
            }
            
            resp = convertNotes(resp);
            
            TBUtils.noteCache[currsub] = resp;
            setNotes(resp, currsub);
        });
    }
    
    // Inflate notes from the database, converting between versions if necessary.
    function convertNotes(notes) {
        // ver 2 is pretty close to the in-memory format.
        if(notes.ver <= 2) {
            notes.users.forEach(function(user) {
                user.notes.forEach(function(note) {
                    if(note.link && note.link.trim()) {
                        // get just the link ID
                        note.link = permaToThingID(note.link);
                    }
                });
            });
            notes.ver = TBUtils.notesSchema;
            return notes;
        }
        else if(notes.ver == 3) {
            return inflateNotes(notes);
        }
        
        //TODO: throw an error if unrecognized version?
    }
    
    // Compress notes so they'll store well in the database.
    function deflateNotes(notes) {
        var deflated = {
            ver: TBUtils.notesSchema,
            constants: {
                users: [],
                warnings: []
            }
        };
        
        var mgr = new ConstManager(deflated.constants);
        
        deflated.users = notes.users.map(function(user) {
            return {
                "u": mgr.create("users", user.name),
                "ns": user.notes.map(function(note) {
                    return {
                        "n": note.note,
                        "t": note.time,
                        "m": mgr.create("users", note.mod),
                        "l": note.link,
                        "w": mgr.create("warnings", note.type),
                    };
                })
            };
        });
        
        return deflated;
    }
    
    // Decompress notes from the database into a more useful format
    function inflateNotes(deflated) {
        var notes = {
            ver: TBUtils.notesSchema,
            users: []
        };
        
        var mgr = new ConstManager(deflated.constants);
        
        notes.users = deflated.users.map(function(user) {
            return {
                "name": mgr.get("users", user.u),
                "notes": user.ns.map(function(note) {
                    return {
                        "note": note.n,
                        "time": note.t,
                        "mod": mgr.get("users", note.m),
                        "link": note.l,
                        "type": mgr.get("warnings", note.w),
                    };
                })
            };
        });
        
        return notes;
    }

    function setNotes(notes, subreddit) {
        $.log("notes = " + notes);
        $.log("notes.ver = " + notes.ver);
        
        // schema check.
        if (notes.ver > TBUtils.notesSchema) {
          
          // Remove the option to add notes.
          $('.usernote-span-' + subreddit).remove();
          
            TBUtils.alert("You are using a version of toolbox that cannot read a newer usernote data format.  Please update your extension.", function(clicked) {
                if (clicked) window.open("http://www.reddit.com/r/toolbox/wiki/download");
            });
            return;
        }

        var things = $('div.thing .entry[subreddit=' + subreddit + ']');
        TBUtils.forEachChunked(things, 25, 250, function (thing) {
            var user = TBUtils.getThingInfo(thing).user;

            $.grep(notes.users, function (u) {

                if (u.name == user) {
                    var usertag = $(thing).find('.add-user-tag-' + subreddit);

                    // Only happens if you delete the last note.
                    if (u.notes.length < 1) {
                        $(usertag).css('color', '');
                        $(usertag).text('N');
                        return;
                    }
                    note = unescape(u.notes[0].note).substring(0, 50);
                    $(usertag).html('<b>' + TBUtils.htmlEncode(note) + '</b>' + ((u.notes.length > 1) ? '  (+' + (u.notes.length - 1) + ')' : ''));

                    var type = u.notes[0].type;
                    if (!type) type = 'none';

                    $(usertag).css('color', TBUtils.getTypeInfo(type).color);
                }
            });
        });
    }

    function run() {
        var things = $('div.thing .entry:not(.ut-processed)');

        TBUtils.forEachChunked(things, 25, 500, processThing, function () {
            TBUtils.forEachChunked(subs, 10, 500, processSub);
        });
    }

    $('body').delegate('#add-user-tag', 'click', function (e) {
        var thing = $(e.target).closest('.thing .entry'),
            info = TBUtils.getThingInfo(thing),
            subreddit = info.subreddit,
            user = info.user,
            link = permaToThingID(info.permalink);

        // Make box & add subreddit radio buttons
        var popup = $(
            '<div class="utagger-popup">\
                <div class="utagger-popup-header">\
                    User Notes - <a href="http://reddit.com/u/' + user + '" id="utagger-user-link">/u/' + user + '</a>\
                    <span class="close right"><a href="javascript:;">✕</a></span>\
                </div>\
                <div class="utagger-popup-content">\
                    <table class="utagger-notes"><tbody><tr>\
                        <td class="utagger-notes-td1">Author</td>\
                        <td class="utagger-notes-td2">Note</td>\
                        <td class="utagger-notes-td3"></td>\
                    </tr></tbody></table>\
                    <table class="utagger-type"><tbody>\
                    <tr>\
                    <td><input type="radio" name="type-group" class="utagger-type-input" id="utagger-type-none" value="none" checked/><label for="utagger-type-none" style="color: #369;">None</label></td>\
                    </tr>\
                    </tbody></table>\
                    <span>\
                        <input type="text" placeholder="something about the user..." class="utagger-user-note" data-link="' + link + '" data-subreddit="' + subreddit + '" data-user="' + user + '">\
                        <br><label><input type="checkbox" class="utagger-include-link" checked /> include link</label>\
                    </span>\
                </div>\
                <div class="utagger-popup-footer">\
                        <input type="button" class="utagger-save-user" value="save for /r/' + subreddit + '">\
                </div>\
                </div>'
        )
            .appendTo('body')
            .css({
                left: e.pageX - 50,
                top: e.pageY - 10,
                display: 'block'
            });

        var $table = popup.find('.utagger-type tr:first');
        $(TBUtils.warningType).each(function () {
            var info = TBUtils.getTypeInfo(this);
            $table.append('<td><input type="radio" name="type-group" class="utagger-type-input" id="utagger-type-' + this + '" value="' + this + '"><label for="utagger-type-' + this + '" style="color: ' + info.color + ';">' + info.text + '</label></td>');
        });

        TBUtils.readFromWiki(subreddit, 'usernotes', true, function (resp) {
            if (!resp || resp === TBUtils.WIKI_PAGE_UNKNOWN || resp === TBUtils.NO_WIKI_PAGE || resp.length < 1) {
                TBUtils.noNotes.push(currsub);
                return;
            }
            
            resp = convertNotes(resp);
            
            TBUtils.noteCache[subreddit] = resp;

            $.grep(resp.users, function (u) {
                if (u.name == user) {
                    popup.find('#utagger-type-' + u.notes[0].type).prop('checked',true);
                    
                    var i = 0;
                    $(u.notes).each(function () {
                        if (!this.type) this.type = 'none';

                        var info = TBUtils.getTypeInfo(this.type);
                        var typeSpan = '';

                        if (info.name) {
                            typeSpan = '<span style="color: ' + TBUtils.htmlEncode(info.color) + ';">[' + TBUtils.htmlEncode(info.name) + ']</span> ';
                        }
                        
                        popup.find('table.utagger-notes').append('<tr><td class="utagger-notes-td1">' + this.mod + ' <br> <span class="utagger-date" id="utagger-date-' + i + '">' + new Date(this.time).toLocaleString() + '</span></td><td lass="utagger-notes-td2">' + typeSpan + unescape(this.note) + '</td><td class="utagger-notes-td3"><img class="utagger-remove-note" noteid="' + this.time + '" src="data:image/png;base64,' + TBUtils.iconclose + '" /></td></tr>');
                        if (this.link) {
                            popup.find('#utagger-date-' + i).wrap('<a href="http://redd.it/' + encodeURIComponent(this.link) + '">');
                        }
                        i++;
                    });
                }
            });
        });
    });

    // 'cancel' button clicked
    $('body').delegate('.utagger-popup .close', 'click', function () {
        $(this).parents('.utagger-popup').remove();
    });

    $('body').delegate('.utagger-save-user, .utagger-remove-note', 'click', function (e) {
        var popup = $(this).closest('.utagger-popup'),
            unote = popup.find('.utagger-user-note'),
            subreddit = unote.attr('data-subreddit'),
            user = unote.attr('data-user'),
            noteid = $(e.target).attr('noteid'),
            noteText = unote.val(),
            deleteNote = (e.target.className == 'utagger-remove-note'),
            type = popup.find('.utagger-type-input:checked').val(),
            link = '',
            note = TBUtils.note,
            notes = TBUtils.usernotes;

        if (popup.find('.utagger-include-link').is(':checked')) {
            link = unote.attr('data-link');
        }

        if ((!user || !subreddit || !noteText) && !deleteNote) return;

        note = {
            note: escape(noteText),
            time: new Date().getTime(),
            mod: reddit.logged,
            link: link,
            type: type
        };

        var userNotes = {
            name: user,
            notes: []
        };

        userNotes.notes.push(note);

        $(popup).remove();

        TBUtils.readFromWiki(subreddit, 'usernotes', true, function (resp) {
            if (resp === TBUtils.WIKI_PAGE_UNKNOWN) {
                return;
            }

            if (resp === TBUtils.NO_WIKI_PAGE) {
                notes.users.push(userNotes);
                postToWiki(subreddit, notes);
                return;
            }

            // if we got this far, we have valid JSON
            notes = resp = convertNotes(resp);

            if (notes) {
                var results = $.grep(notes.users, function (u) {
                    if (u.name == user) {

                        // Delete. 
                        if (deleteNote) {
                            $(u.notes).each(function (idx) {

                                if (this.time == noteid) {
                                    u.notes.splice(idx, 1);
                                }
                            });

                            postToWiki(subreddit, notes);
                            return true;

                            // Add.
                        } else {
                            u.notes.unshift(note);
                            postToWiki(subreddit, notes);
                            return u;
                        }
                    }
                });

                if ((!results || results.length < 1) && !deleteNote) {
                    notes.users.push(userNotes);
                    postToWiki(subreddit, notes);
                }
            } else {
                notes.users.push(userNotes);
                postToWiki(subreddit, notes);
            }
        });
    });

    $('body').delegate('.utagger-cancel-user', 'click', function () {
        var popup = $(this).closest('.utagger-popup');
        $(popup).remove();
    });
}

// Add script to page
(function () {
<<<<<<< HEAD

    // Check if we are running as an extension
    if (typeof self.on !== "undefined"
        || (typeof chrome !== "undefined" && chrome.extension)
        || (typeof safari !== "undefined" && safari.extension)) {
        init();
        return;
    }

    // Check if TBUtils has been added.
    if (!window.TBUadded) {
        window.TBUadded = true;

        var utilsURL = 'http://agentlame.github.io/toolbox/tbutils.js';
        var cssURL = 'http://agentlame.github.io/toolbox/tb.css';
        $('head').prepend('<script type="text/javascript" src=' + utilsURL + '></script>');
        $('head').prepend('<link rel="stylesheet" type="text/css" href="' + cssURL + '"></link>');
    }

    // Do not add script to page until TBUtils is added.
    (function loadLoop() {
        setTimeout(function () {
            if (typeof TBUtils !== "undefined") {
                init();
            } else {
                loadLoop();
            }
        }, 100);
    })();

    function init() {
        var s = document.createElement('script');
        s.textContent = "(" + usernotes.toString() + ')();';
        document.head.appendChild(s);
    }
=======
    var s = document.createElement('script');
    s.textContent = "(" + usernotes.toString() + ')();';
    document.head.appendChild(s);
>>>>>>> 1b16ff6d
})();<|MERGE_RESOLUTION|>--- conflicted
+++ resolved
@@ -447,8 +447,6 @@
 
 // Add script to page
 (function () {
-<<<<<<< HEAD
-
     // Check if we are running as an extension
     if (typeof self.on !== "undefined"
         || (typeof chrome !== "undefined" && chrome.extension)
@@ -483,9 +481,4 @@
         s.textContent = "(" + usernotes.toString() + ')();';
         document.head.appendChild(s);
     }
-=======
-    var s = document.createElement('script');
-    s.textContent = "(" + usernotes.toString() + ')();';
-    document.head.appendChild(s);
->>>>>>> 1b16ff6d
 })();