--- conflicted
+++ resolved
@@ -76,31 +76,7 @@
     });
 
     /**
-<<<<<<< HEAD
-     * Perform a HEAD request.
-     * @function
-     * @param {string} endpoint The endpoint to request
-     * @param {callback} doneCallback
-     * @returns {callback}
-     * @TODO Implement with promises (consumers need to be updated)
-     * @TODO "get head" is a confusing name
-     */
-    TBApi.getHead = (endpoint, doneCallback) => {
-        TBApi.sendRequest({
-            method: 'HEAD',
-            endpoint,
-        }).then(response => {
-            // data isn't needed; just the tip
-            doneCallback(response.status, response.jqXHR);
-        });
-    };
-
-    /**
      * Sends an authenticated POST request against the OAuth API.
-=======
-     * Sends an authenticated request against the OAuth API from the
-     * background page.
->>>>>>> 6c49702f
      * @function
      * @param {string} endpoint The endpoint to request
      * @param {object} data Query parameters as an object
