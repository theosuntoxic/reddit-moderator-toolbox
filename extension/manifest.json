--- conflicted
+++ resolved
@@ -101,11 +101,8 @@
                 "data/modules/modbar.js",
                 "data/modules/modbutton.js",
                 "data/modules/notifier.js",
-<<<<<<< HEAD
                 "data/modules/usernotes.js",
-=======
                 "data/modules/personalnotes.js",
->>>>>>> a5f5c150
                 "data/tbmoduleinit.js"
             ]
         }
