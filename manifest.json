{
<<<<<<< HEAD
  "manifest_version": 2,

  "name": "reddit Moderator Toolbox",
  "description": "A set of tools to be used by moderators on reddit in order to make their jobs easier.",
  "version": "2.1.0",

  "permissions": [
    "https://*.reddit.com/",
    "http://*.reddit.com/",
    "notifications",
    "tabs",
    "storage",
    "unlimitedStorage"
  ],
  "icons": {
    "16": "icon16.png",
    "48": "icon48.png",
    "128": "icon128.png"
  },
  "content_scripts": [
    {
      "matches": ["http://*.reddit.com/*", "https://*.reddit.com/"],
      "css": ["toolbox.css"],
      "js": ["jquery-1.9.0.js", "jquery-migrate-1.2.1.js", "jquery-plugins.js", "snuownd.js", "tbutils.js", "tbobject.js", "notifier.js", "domaintagger.js", "usernotes.js", "modmailpro.js", "comment.js", "config.js", "modmatrix.js", "banlist.js", "removalreasons.js", "queuetools.js", "stattittab.js", "modbutton.js",  "tbobjectinit.js"]
      // "js": ["jquery-1.9.0.js", "jquery-migrate-1.2.1.js", "jquery-plugins.js", "snuownd.js", "tbutils.js", "tbobject.js", "stattittab.js", "modbutton.js",  "tbobjectinit.js"]
    }
  ],
  "web_accessible_resources": [
	"jquery.js", "snuownd.js"
  ]
=======
	"manifest_version": 2,
	
	"name": "reddit Moderator Toolbox",
	"description": "A set of tools to be used by moderators on reddit in order to make their jobs easier.",
	"version": "2.1.0",
	
	"permissions": [
		"https://*.reddit.com/",
		"http://*.reddit.com/",
		"notifications",
		"tabs",
		"storage",
		"unlimitedStorage"
	],
	"icons": {
		"16": "icon16.png",
		"48": "icon48.png",
		"128": "icon128.png"
	},
	"content_scripts": [
		{
			"matches": ["http://*.reddit.com/*", "https://*.reddit.com/"],
			"css": ["toolbox.css"],
			"js": ["libs/jquery-2.1.1.min.js", "jquery-plugins.js", "libs/snuownd.js", "tbutils.js", "notifier.js", "domaintagger.js", "usernotes.js", "modbutton.js", "modmailpro.js", "stattittab.js", "comment.js", "config.js", "modmatrix.js", "banlist.js", "removalreasons.js", "queuetools.js", "libs/ace.js", "libs/mode-css.js", "syntax.js"]
		}
	],
	"web_accessible_resources": ["libs/jquery-2.1.1.min.js", "libs/snuownd.js"]
>>>>>>> 514e232c
}<|MERGE_RESOLUTION|>--- conflicted
+++ resolved
@@ -1,36 +1,4 @@
 {
-<<<<<<< HEAD
-  "manifest_version": 2,
-
-  "name": "reddit Moderator Toolbox",
-  "description": "A set of tools to be used by moderators on reddit in order to make their jobs easier.",
-  "version": "2.1.0",
-
-  "permissions": [
-    "https://*.reddit.com/",
-    "http://*.reddit.com/",
-    "notifications",
-    "tabs",
-    "storage",
-    "unlimitedStorage"
-  ],
-  "icons": {
-    "16": "icon16.png",
-    "48": "icon48.png",
-    "128": "icon128.png"
-  },
-  "content_scripts": [
-    {
-      "matches": ["http://*.reddit.com/*", "https://*.reddit.com/"],
-      "css": ["toolbox.css"],
-      "js": ["jquery-1.9.0.js", "jquery-migrate-1.2.1.js", "jquery-plugins.js", "snuownd.js", "tbutils.js", "tbobject.js", "notifier.js", "domaintagger.js", "usernotes.js", "modmailpro.js", "comment.js", "config.js", "modmatrix.js", "banlist.js", "removalreasons.js", "queuetools.js", "stattittab.js", "modbutton.js",  "tbobjectinit.js"]
-      // "js": ["jquery-1.9.0.js", "jquery-migrate-1.2.1.js", "jquery-plugins.js", "snuownd.js", "tbutils.js", "tbobject.js", "stattittab.js", "modbutton.js",  "tbobjectinit.js"]
-    }
-  ],
-  "web_accessible_resources": [
-	"jquery.js", "snuownd.js"
-  ]
-=======
 	"manifest_version": 2,
 	
 	"name": "reddit Moderator Toolbox",
@@ -54,9 +22,8 @@
 		{
 			"matches": ["http://*.reddit.com/*", "https://*.reddit.com/"],
 			"css": ["toolbox.css"],
-			"js": ["libs/jquery-2.1.1.min.js", "jquery-plugins.js", "libs/snuownd.js", "tbutils.js", "notifier.js", "domaintagger.js", "usernotes.js", "modbutton.js", "modmailpro.js", "stattittab.js", "comment.js", "config.js", "modmatrix.js", "banlist.js", "removalreasons.js", "queuetools.js", "libs/ace.js", "libs/mode-css.js", "syntax.js"]
+			"js": ["libs/jquery-2.1.1.min.js", "jquery-plugins.js", "libs/snuownd.js", "tbutils.js", "tbobject.js", "notifier.js", "domaintagger.js", "usernotes.js", "modbutton.js", "modmailpro.js", "stattittab.js", "comment.js", "config.js", "modmatrix.js", "banlist.js", "removalreasons.js", "queuetools.js", "libs/ace.js", "libs/mode-css.js", "syntax.js", "tbobjectinit.js"]
 		}
 	],
 	"web_accessible_resources": ["libs/jquery-2.1.1.min.js", "libs/snuownd.js"]
->>>>>>> 514e232c
 }